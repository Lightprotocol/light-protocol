--- conflicted
+++ resolved
@@ -13,13 +13,6 @@
 
 [dependencies]
 solana-program = { workspace = true, optional = true }
-<<<<<<< HEAD
-thiserror = { workspace = true }
-zerocopy = {version="0.8.14", features=["derive"]}
-
-[dev-dependencies]
-rand = { workspace = true }
-=======
 thiserror = {version="2.0", default-features = false}
 num-traits = { version = "0.2" }
 zerocopy = {version="0.8.14"}
@@ -27,5 +20,4 @@
 [dev-dependencies]
 rand = "0.8"
 num-traits.workspace = true
-zerocopy = {version="0.8.14", features=["derive"]}
->>>>>>> 0a7bf953
+zerocopy = {version="0.8.14", features=["derive"]}