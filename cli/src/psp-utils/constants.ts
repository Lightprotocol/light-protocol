--- conflicted
+++ resolved
@@ -10,9 +10,6 @@
 export const LIGHT_MACROS_VERSION =
   '{ git = "https://github.com/lightprotocol/light-protocol", branch = "main" }';
 export const LIGHT_VERIFIER_SDK_VERSION =
-<<<<<<< HEAD
-  '{ git = "https://github.com/lightprotocol/light-protocol", branch = "main" }';
-=======
   '{ git = "https://github.com/lightprotocol/light-protocol", branch = "main" }';
 export const CONFIG_PATH = "/.config/light/";
 export const CONFIG_FILE_NAME = "config.json";
@@ -23,5 +20,4 @@
   rpcUrl: "http://127.0.0.1:8899",
   relayerPublicKey: "EkXDLi1APzu6oxJbg5Hnjb24kfKauJp1xCb5FAUMxf9D",
   lookupTable: "8SezKuv7wMNPd574Sq4rQ1wvVrxa22xPYtkeruJRjrhG",
-};
->>>>>>> 1ca061dd
+};