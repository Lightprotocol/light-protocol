package prover

import (
	"fmt"
	"light/light-prover/logging"
	"light/light-prover/prover/poseidon"
	"math/big"
	"os"

	"github.com/consensys/gnark-crypto/ecc"
	"github.com/consensys/gnark/backend/groth16"
	"github.com/consensys/gnark/constraint"
	"github.com/consensys/gnark/frontend"

	"github.com/reilabs/gnark-lean-extractor/v2/abstractor"
)

type Proof struct {
	Proof groth16.Proof
}

type ProvingSystem struct {
	InclusionTreeDepth                     uint32
	InclusionNumberOfCompressedAccounts    uint32
	NonInclusionTreeDepth                  uint32
	NonInclusionNumberOfCompressedAccounts uint32
	ProvingKey                             groth16.ProvingKey
	VerifyingKey                           groth16.VerifyingKey
	ConstraintSystem                       constraint.ConstraintSystem
}

// ProveParentHash gadget generates the ParentHash
type ProveParentHash struct {
	Bit     frontend.Variable
	Hash    frontend.Variable
	Sibling frontend.Variable
}

func (gadget ProveParentHash) DefineGadget(api frontend.API) interface{} {
	api.AssertIsBoolean(gadget.Bit)
	d1 := api.Select(gadget.Bit, gadget.Sibling, gadget.Hash)
	d2 := api.Select(gadget.Bit, gadget.Hash, gadget.Sibling)
	hash := abstractor.Call(api, poseidon.Poseidon2{In1: d1, In2: d2})
	return hash
}

type InclusionProof struct {
	Roots          []frontend.Variable
	Leaves         []frontend.Variable
	InPathIndices  []frontend.Variable
	InPathElements [][]frontend.Variable

	NumberOfCompressedAccounts uint32
	Depth                      uint32
}

func (gadget InclusionProof) DefineGadget(api frontend.API) interface{} {
	currentHash := make([]frontend.Variable, gadget.NumberOfCompressedAccounts)
	for proofIndex := 0; proofIndex < int(gadget.NumberOfCompressedAccounts); proofIndex++ {
		hash := MerkleRootGadget{
			Hash:  gadget.Leaves[proofIndex],
			Index: gadget.InPathIndices[proofIndex],
			Path:  gadget.InPathElements[proofIndex],
			Depth: int(gadget.Depth)}
		currentHash[proofIndex] = abstractor.Call(api, hash)
		api.AssertIsEqual(currentHash[proofIndex], gadget.Roots[proofIndex])
	}
	return currentHash
}

type NonInclusionProof struct {
	Roots  []frontend.Variable
	Values []frontend.Variable

	LeafLowerRangeValues  []frontend.Variable
	LeafHigherRangeValues []frontend.Variable
	NextIndices           []frontend.Variable

	InPathIndices  []frontend.Variable
	InPathElements [][]frontend.Variable

	NumberOfCompressedAccounts uint32
	Depth                      uint32
}

func (gadget NonInclusionProof) DefineGadget(api frontend.API) interface{} {
	currentHash := make([]frontend.Variable, gadget.NumberOfCompressedAccounts)
	for proofIndex := 0; proofIndex < int(gadget.NumberOfCompressedAccounts); proofIndex++ {
		leaf := LeafHashGadget{
			LeafLowerRangeValue:  gadget.LeafLowerRangeValues[proofIndex],
			NextIndex:            gadget.NextIndices[proofIndex],
			LeafHigherRangeValue: gadget.LeafHigherRangeValues[proofIndex],
			Value:                gadget.Values[proofIndex]}
		currentHash[proofIndex] = abstractor.Call(api, leaf)

		hash := MerkleRootGadget{
			Hash:  currentHash[proofIndex],
			Index: gadget.InPathIndices[proofIndex],
			Path:  gadget.InPathElements[proofIndex],
			Depth: int(gadget.Depth)}
		currentHash[proofIndex] = abstractor.Call(api, hash)
		api.AssertIsEqual(currentHash[proofIndex], gadget.Roots[proofIndex])
	}
	return currentHash
}

type CombinedProof struct {
	InclusionProof    InclusionProof
	NonInclusionProof NonInclusionProof
}

func (gadget CombinedProof) DefineGadget(api frontend.API) interface{} {
	abstractor.Call(api, gadget.InclusionProof)
	abstractor.Call(api, gadget.NonInclusionProof)
	return nil
}

type LeafHashGadget struct {
	LeafLowerRangeValue  frontend.Variable
	NextIndex            frontend.Variable
	LeafHigherRangeValue frontend.Variable
	Value                frontend.Variable
}

// Limit the number of bits to 248 + 1,
// since we truncate address values to 31 bytes.
func (gadget LeafHashGadget) DefineGadget(api frontend.API) interface{} {
	api.AssertIsDifferent(gadget.LeafLowerRangeValue, gadget.Value)
	// Lower bound is less than value
	abstractor.CallVoid(api, AssertIsLess{A: gadget.LeafLowerRangeValue, B: gadget.Value, N: 248})
	// Value is less than upper bound
<<<<<<< HEAD
	abstractor.CallVoid(api, AssertIsLess{A: gadget.Value, B: gadget.LeafHigherRangeValue, N: 248})
	return abstractor.Call(api, poseidon.Poseidon3{In1: gadget.LeafLowerRangeValue, In2: gadget.LeafIndex, In3: gadget.LeafHigherRangeValue})
=======
	AssertIsLess{A: gadget.Value, B: gadget.LeafHigherRangeValue, N: 248}.DefineGadget(api)
	return abstractor.Call(api, poseidon.Poseidon3{In1: gadget.LeafLowerRangeValue, In2: gadget.NextIndex, In3: gadget.LeafHigherRangeValue})
>>>>>>> fd604c24
}

// Assert A is less than B.
type AssertIsLess struct {
	A frontend.Variable
	B frontend.Variable
	N int
}

// To prevent overflows N (the number of bits) must not be greater than 252 + 1,
// see https://github.com/zkopru-network/zkopru/issues/116
func (gadget AssertIsLess) DefineGadget(api frontend.API) interface{} {
	// Add 2^N to B to ensure a positive number
	oneShifted := new(big.Int).Lsh(big.NewInt(1), uint(gadget.N))
	num := api.Add(gadget.A, api.Sub(*oneShifted, gadget.B))
	api.ToBinary(num, gadget.N)
	return nil
}

type MerkleRootGadget struct {
	Hash  frontend.Variable
	Index frontend.Variable
	Path  []frontend.Variable
	Depth int
}

func (gadget MerkleRootGadget) DefineGadget(api frontend.API) interface{} {
	currentPath := api.ToBinary(gadget.Index, gadget.Depth)
	for i := 0; i < gadget.Depth; i++ {
		gadget.Hash = abstractor.Call(api, ProveParentHash{Bit: currentPath[i], Hash: gadget.Hash, Sibling: gadget.Path[i]})
	}
	return gadget.Hash
}

// Trusted setup utility functions
// Taken from: https://github.com/bnb-chain/zkbnb/blob/master/common/prove/proof_keys.go#L19
func LoadProvingKey(filepath string) (pk groth16.ProvingKey, err error) {
	logging.Logger().Info().Msg("start reading proving key")
	pk = groth16.NewProvingKey(ecc.BN254)
	f, _ := os.Open(filepath)
	_, err = pk.ReadFrom(f)
	if err != nil {
		return pk, fmt.Errorf("read file error")
	}
	err = f.Close()
	if err != nil {
		return nil, err
	}
	return pk, nil
}

// Taken from: https://github.com/bnb-chain/zkbnb/blob/master/common/prove/proof_keys.go#L32
func LoadVerifyingKey(filepath string) (verifyingKey groth16.VerifyingKey, err error) {
	logging.Logger().Info().Msg("start reading verifying key")
	verifyingKey = groth16.NewVerifyingKey(ecc.BN254)
	f, _ := os.Open(filepath)
	_, err = verifyingKey.ReadFrom(f)
	if err != nil {
		return verifyingKey, fmt.Errorf("read file error")
	}
	err = f.Close()
	if err != nil {
		return nil, err
	}

	return verifyingKey, nil
}

func GetKeys(keysDir string, circuitTypes []CircuitType) []string {
	var keys []string

	if IsCircuitEnabled(circuitTypes, Inclusion) {
		keys = append(keys, keysDir+"inclusion_26_1.key")
		keys = append(keys, keysDir+"inclusion_26_2.key")
		keys = append(keys, keysDir+"inclusion_26_3.key")
		keys = append(keys, keysDir+"inclusion_26_4.key")
		keys = append(keys, keysDir+"inclusion_26_8.key")
	}
	if IsCircuitEnabled(circuitTypes, NonInclusion) {
		keys = append(keys, keysDir+"non-inclusion_26_1.key")
		keys = append(keys, keysDir+"non-inclusion_26_2.key")
	}
	if IsCircuitEnabled(circuitTypes, Combined) {
		keys = append(keys, keysDir+"combined_26_1_1.key")
		keys = append(keys, keysDir+"combined_26_1_2.key")
		keys = append(keys, keysDir+"combined_26_2_1.key")
		keys = append(keys, keysDir+"combined_26_2_2.key")
		keys = append(keys, keysDir+"combined_26_3_1.key")
		keys = append(keys, keysDir+"combined_26_3_2.key")
		keys = append(keys, keysDir+"combined_26_4_1.key")
		keys = append(keys, keysDir+"combined_26_4_2.key")
	}
	return keys
}<|MERGE_RESOLUTION|>--- conflicted
+++ resolved
@@ -129,13 +129,8 @@
 	// Lower bound is less than value
 	abstractor.CallVoid(api, AssertIsLess{A: gadget.LeafLowerRangeValue, B: gadget.Value, N: 248})
 	// Value is less than upper bound
-<<<<<<< HEAD
 	abstractor.CallVoid(api, AssertIsLess{A: gadget.Value, B: gadget.LeafHigherRangeValue, N: 248})
-	return abstractor.Call(api, poseidon.Poseidon3{In1: gadget.LeafLowerRangeValue, In2: gadget.LeafIndex, In3: gadget.LeafHigherRangeValue})
-=======
-	AssertIsLess{A: gadget.Value, B: gadget.LeafHigherRangeValue, N: 248}.DefineGadget(api)
 	return abstractor.Call(api, poseidon.Poseidon3{In1: gadget.LeafLowerRangeValue, In2: gadget.NextIndex, In3: gadget.LeafHigherRangeValue})
->>>>>>> fd604c24
 }
 
 // Assert A is less than B.
