--- conflicted
+++ resolved
@@ -234,7 +234,6 @@
         hashAndTruncateToCircuit(SystemProgram.programId.toBytes()),
         hashAndTruncateToCircuit(this.assets[1].toBytes()),
       ];
-<<<<<<< HEAD
     } else if (this.amounts[0].isZero()) {
       this.assetsCircuit = [BN_0, BN_0];
     }
@@ -245,12 +244,7 @@
     //     `amount not zero, amounts[0] = ${this.amounts[0] ?? "undefined"}`,
     //   );
     // }
-    else {
-=======
-    } else if (this.amounts[0].toString() === "0") {
-      this.assetsCircuit = [BN_0, BN_0];
     } else {
->>>>>>> 5c07fb86
       this.assetsCircuit = [
         hashAndTruncateToCircuit(SystemProgram.programId.toBytes()),
         BN_0,
