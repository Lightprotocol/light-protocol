--- conflicted
+++ resolved
@@ -9,11 +9,8 @@
 yarn test
 yarn run test-merkle-tree
 yarn run test-verifiers
-<<<<<<< HEAD
 ./runBrowserTest.sh
-=======
 yarn run test-user
->>>>>>> f8a5110a
 popd
 
 pushd light-sdk-ts
