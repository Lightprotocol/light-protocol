--- conflicted
+++ resolved
@@ -1,15 +1,6 @@
 sh build-sdk.sh;
-<<<<<<< HEAD
-cd light-system-programs && anchor build && npm test && npm run test-merkle-tree && npm run test-verifiers && cd - &&
-cd light-sdk-ts && npm test && sleep 1 && cd - &&
-cd mock-app-verifier && anchor build && npm test && npm run test-verifiers && cd - &&
-cd light-circuits && npm run test && cd - &&
-cd groth16-solana && cargo test && cd -
-# && cd programs/merkle_tree_program && cargo test
-=======
 cd light-system-programs && anchor build && cd programs/merkle_tree_program && cd - && yarn test && yarn run test-merkle-tree && yarn run test-verifiers && cd ..;
 cd light-sdk-ts && yarn test && sleep 1 && cd -;
 cd mock-app-verifier && anchor build && yarn test && yarn run test-verifiers && cd -;
 cd light-circuits && yarn run test && cd -;
 # cd groth16-solana && cargo test && cd -;
->>>>>>> 7349e393
