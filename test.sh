<<<<<<< HEAD
sh build-sdk.sh;
cd light-system-programs && anchor build && yarn test && yarn run test-user && yarn run test-merkle-tree && yarn run test-browser-wallet && yarn run test-verifiers && cd ..;
cd light-sdk-ts && yarn test && sleep 1 && cd ..;
cd mock-app-verifier && anchor build && yarn test && yarn run test-verifiers && cd ..;
cd light-circuits && yarn run test && cd ..;
=======
#!/usr/bin/env bash

set -e

./build-sdk.sh

pushd light-system-programs
anchor build
yarn test
yarn run test-merkle-tree
yarn run test-verifiers
popd

pushd light-sdk-ts
yarn test
sleep 1
popd

pushd mock-app-verifier
anchor build
yarn test
yarn run test-verifiers
popd

pushd light-circuits
yarn run test
popd

>>>>>>> b63e5ce4
# && cd programs/merkle_tree_program && cargo test<|MERGE_RESOLUTION|>--- conflicted
+++ resolved
@@ -1,10 +1,3 @@
-<<<<<<< HEAD
-sh build-sdk.sh;
-cd light-system-programs && anchor build && yarn test && yarn run test-user && yarn run test-merkle-tree && yarn run test-browser-wallet && yarn run test-verifiers && cd ..;
-cd light-sdk-ts && yarn test && sleep 1 && cd ..;
-cd mock-app-verifier && anchor build && yarn test && yarn run test-verifiers && cd ..;
-cd light-circuits && yarn run test && cd ..;
-=======
 #!/usr/bin/env bash
 
 set -e
@@ -16,6 +9,7 @@
 yarn test
 yarn run test-merkle-tree
 yarn run test-verifiers
+yarn run test-browser-wallet
 popd
 
 pushd light-sdk-ts
@@ -33,5 +27,4 @@
 yarn run test
 popd
 
->>>>>>> b63e5ce4
 # && cd programs/merkle_tree_program && cargo test