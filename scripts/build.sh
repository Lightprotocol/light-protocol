<<<<<<< HEAD
!/usr/bin/env bash
=======
#!/usr/bin/env sh
>>>>>>> 38bf1e59

set -eux

cleanup_and_install() {
  if [ "${#}" -ne 6 ]; then
    echo "Usage: cleanup_and_install --dir <dir> --yarn <yarn_build> --anchor <anchor_build>"
    exit 1
  fi
  while [ "${#}" -gt 0 ]; do
    case "${1}" in
      -d|--dir) 
        dir="${2}"
        shift 2
        ;;
      -y|--yarn) 
        yarn="${2}"
        shift 2
        ;;
      -a|--anchor) 
        anchor="${2}"
        shift 2
        ;;
      *)
        echo "Unknown option: ${1}"
        return 1
        ;;
    esac
  done

  cd "${dir}"

  for sub_dir in node_modules lib bin; do
    if [ -d "./${sub_dir}" ]; then
      rm -rf "${sub_dir}"
    fi
  done

  yarn install

  if [ "${yarn}" = true ] ; then
    yarn run build
  fi

  if [ "${anchor}" = true ] ; then
    light-anchor build
  fi

  cd ..
}

cleanup_and_install --dir "light-zk.js" --yarn true --anchor false
cleanup_and_install -d "light-system-programs" -y false -a true
cleanup_and_install -d "mock-app-verifier" -y false -a true
cleanup_and_install -d "light-circuits" -y false -a false
cleanup_and_install -d "relayer" -y true -a false
<|MERGE_RESOLUTION|>--- conflicted
+++ resolved
@@ -1,8 +1,4 @@
-<<<<<<< HEAD
-!/usr/bin/env bash
-=======
 #!/usr/bin/env sh
->>>>>>> 38bf1e59
 
 set -eux
 
