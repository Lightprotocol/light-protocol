use anchor_lang::prelude::*;
use light_verifier_sdk::light_transaction::VERIFIER_STATE_SEED;
use merkle_tree_program::{
    program::MerkleTreeProgram, state::TransactionMerkleTree, MessageMerkleTree, RegisteredVerifier,
};

pub mod processor;
pub mod verifying_key;

declare_id!("DJpbogMSrK94E1zvvJydtkqoE4sknuzmMRoutd6B7TKj");

#[constant]
pub const PROGRAM_ID: &str = "DJpbogMSrK94E1zvvJydtkqoE4sknuzmMRoutd6B7TKj";

/// Size of the transaction message (per one method call).
pub const MESSAGE_PER_CALL_SIZE: usize = 1024;
/// Initial size of the verifier state account (message + discriminator).
pub const VERIFIER_STATE_INITIAL_SIZE: usize = MESSAGE_PER_CALL_SIZE + 8;
/// Maximum size of the transaction message to which we can reallocate.
pub const MESSAGE_MAX_SIZE: usize = 2048;
/// Maximum size of the verifier state account to which we can reallocate
/// (message + discriminator).
pub const VERIFIER_STATE_MAX_SIZE: usize = MESSAGE_MAX_SIZE + 8;

/// Size of the encrypted UTXOs array (including padding).
pub const ENCRYPTED_UTXOS_SIZE: usize = 256;

#[error_code]
pub enum VerifierError {
    #[msg("The provided program is not the noop program.")]
    NoopProgram,
    #[msg("Message too large, the limit per one method call is 1024 bytes.")]
    MessageTooLarge,
    #[msg("Cannot allocate more space for the verifier state account (message too large).")]
    VerifierStateNoSpace,
}

#[program]
pub mod verifier_program_storage {
    use crate::processor::process_shielded_transfer_2_in_2_out;
    use light_verifier_sdk::light_transaction::{Amounts, Message, Proof};

    use super::*;

    /// Saves the provided message in a temporary PDA.
    pub fn shielded_transfer_first(
        ctx: Context<LightInstructionFirst<'_>>,
        inputs: Vec<u8>,
    ) -> Result<()> {
        let inputs: InstructionDataShieldedTransferFirst =
            InstructionDataShieldedTransferFirst::try_deserialize_unchecked(
                &mut [vec![0u8; 8], inputs].concat().as_slice(),
            )?;
        let message = inputs.message;
        if message.len() > MESSAGE_PER_CALL_SIZE {
            return Err(VerifierError::MessageTooLarge.into());
        }
        let state = &mut ctx.accounts.verifier_state;

        // Reallocate space if needed.
        let cur_acc_size = state.to_account_info().data_len();
        let new_needed_size = state.msg.len() + message.len() + 8;
        if new_needed_size > cur_acc_size {
            let new_acc_size = cur_acc_size + MESSAGE_PER_CALL_SIZE;
            if new_acc_size > VERIFIER_STATE_MAX_SIZE {
                return Err(VerifierError::VerifierStateNoSpace.into());
            }
            state.to_account_info().realloc(new_acc_size, false)?;
            state.reload()?;
        }

        state.msg.extend_from_slice(&message);

        Ok(())
    }

    /// Close the temporary PDA. Should be used when we don't intend to perform
    /// the second transfer and want to reclaim the funds.
    pub fn shielded_transfer_close(_ctx: Context<LightInstructionClose<'_>>) -> Result<()> {
        Ok(())
    }

    /// Stores the provided message in a compressed account, closes the
    /// temporary PDA.
    pub fn shielded_transfer_second<'info>(
        ctx: Context<'_, '_, '_, 'info, LightInstructionSecond<'info>>,
        inputs: Vec<u8>,
    ) -> Result<()> {
        let inputs: InstructionDataShieldedTransferSecond =
            InstructionDataShieldedTransferSecond::try_deserialize_unchecked(
                &mut [vec![0u8; 8], inputs, vec![0u8; 16]].concat().as_slice(),
            )?;
        let message = Message::new(&ctx.accounts.verifier_state.msg);
        let proof = Proof {
            a: inputs.proof_a,
            b: inputs.proof_b,
            c: inputs.proof_c,
        };
        let public_amount = Amounts {
            sol: inputs.public_amount_sol,
            spl: [0u8; 32], // Verifier storage does not support SPL tokens.
        };

<<<<<<< HEAD
        process_shielded_transfer_2_in_2_out(
=======
        process_shielded_transfer_2_in_2_out::<0, 9>(
>>>>>>> 15ba3318
            &ctx,
            Some(&message),
            &proof,
            &public_amount,
            &inputs.input_nullifier,
            &[inputs.output_commitment; 1],
            &inputs.encrypted_utxos.to_vec(),
            inputs.root_index,
            inputs.relayer_fee,
            &[], // TODO: provide checked_public_inputs
            &[0u8; 32],
        )?;

        Ok(())
    }
}

#[account]
pub struct VerifierState {
    pub msg: Vec<u8>,
}

#[derive(Accounts)]
pub struct LightInstructionFirst<'info> {
    #[account(mut)]
    pub signing_address: Signer<'info>,
    pub system_program: Program<'info, System>,
    #[account(
        init_if_needed,
        seeds = [&signing_address.key().to_bytes(), VERIFIER_STATE_SEED],
        bump,
        space = VERIFIER_STATE_INITIAL_SIZE,
        payer = signing_address
    )]
    pub verifier_state: Account<'info, VerifierState>,
}

#[derive(Debug)]
#[account]
pub struct InstructionDataShieldedTransferFirst {
    message: Vec<u8>,
}

#[derive(Accounts)]
pub struct LightInstructionClose<'info> {
    #[account(mut)]
    pub signing_address: Signer<'info>,
    #[account(mut, close=signing_address)]
    pub verifier_state: Account<'info, VerifierState>,
}

#[derive(Accounts)]
pub struct LightInstructionSecond<'info> {
    #[account(mut)]
    pub signing_address: Signer<'info>,
    pub system_program: Program<'info, System>,
    pub program_merkle_tree: Program<'info, MerkleTreeProgram>,
    /// CHECK: Checking manually in the `wrap_event` function.
    pub log_wrapper: UncheckedAccount<'info>,
    #[account(mut)]
    pub message_merkle_tree: AccountLoader<'info, MessageMerkleTree>,
    #[account(mut)]
    pub transaction_merkle_tree: AccountLoader<'info, TransactionMerkleTree>,
    /// CHECK: This is the cpi authority and will be enforced in the Merkle tree program.
    #[account(mut, seeds=[MerkleTreeProgram::id().to_bytes().as_ref()], bump)]
    pub authority: UncheckedAccount<'info>,
    /// CHECK: Is checked depending on deposit or withdrawal.
    #[account(mut)]
    pub sender_sol: UncheckedAccount<'info>,
    /// CHECK: Is checked depending on deposit or withdrawal.
    #[account(mut)]
    pub recipient_sol: UncheckedAccount<'info>,
    /// CHECK: Is not checked, the relayer has complete freedom.
    #[account(mut)]
    pub relayer_recipient_sol: UncheckedAccount<'info>,
    /// Verifier config pda which needs to exist.
    #[account(mut, seeds=[__program_id.key().to_bytes().as_ref()], bump, seeds::program=MerkleTreeProgram::id())]
    pub registered_verifier_pda: Account<'info, RegisteredVerifier>,
    #[account(
        mut,
        seeds = [&signing_address.key().to_bytes(), VERIFIER_STATE_SEED],
        bump,
        close=signing_address
    )]
    pub verifier_state: Account<'info, VerifierState>,
}

#[derive(Debug)]
#[account]
pub struct InstructionDataShieldedTransferSecond {
    proof_a: [u8; 64],
    proof_b: [u8; 128],
    proof_c: [u8; 64],
    input_nullifier: [[u8; 32]; 2],
    output_commitment: [[u8; 32]; 2],
    public_amount_sol: [u8; 32],
    root_index: u64,
    relayer_fee: u64,
    encrypted_utxos: [u8; 256],
}<|MERGE_RESOLUTION|>--- conflicted
+++ resolved
@@ -101,11 +101,7 @@
             spl: [0u8; 32], // Verifier storage does not support SPL tokens.
         };
 
-<<<<<<< HEAD
-        process_shielded_transfer_2_in_2_out(
-=======
         process_shielded_transfer_2_in_2_out::<0, 9>(
->>>>>>> 15ba3318
             &ctx,
             Some(&message),
             &proof,
