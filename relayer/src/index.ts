import express from "express";
import { testSetup } from "./setup";
import { DB_VERSION, port } from "./config";
import { addCorsHeaders } from "./middleware";
import bodyParser from "body-parser";
import {
  getIndexedTransactions,
<<<<<<< HEAD
  initMerkleTree,
  updateMerkleTree,
  handleRelayRequest,
  runIndexer,
  getLookUpTable,
=======
  buildMerkleTree,
  initLookupTable,
  updateMerkleTree,
  handleRelayRequest,
  runIndexer,
>>>>>>> 15ba3318
} from "./services";
import { getTransactions } from "./db/redis";
require("dotenv").config();

const app = express();

app.use(addCorsHeaders);
app.use(bodyParser.json());

app.post("/updatemerkletree", updateMerkleTree);

app.get("/getBuiltMerkletree", buildMerkleTree);

app.get("/lookuptable", getLookUpTable);

app.post("/relayTransaction", handleRelayRequest);

app.get("/indexedTransactions", getIndexedTransactions);

app.listen(port, async () => {
  if (process.env.TEST_ENVIRONMENT) {
    await testSetup();
    // TODO: temporary!
    let { job } = await getTransactions(DB_VERSION);
    await job.updateData({ transactions: [] });
  }

  runIndexer();

  console.log(`Webserver started on port ${port}`);
  console.log("rpc:", process.env.RPC_URL);
});<|MERGE_RESOLUTION|>--- conflicted
+++ resolved
@@ -5,19 +5,11 @@
 import bodyParser from "body-parser";
 import {
   getIndexedTransactions,
-<<<<<<< HEAD
-  initMerkleTree,
+  buildMerkleTree,
+  getLookUpTable,
   updateMerkleTree,
   handleRelayRequest,
   runIndexer,
-  getLookUpTable,
-=======
-  buildMerkleTree,
-  initLookupTable,
-  updateMerkleTree,
-  handleRelayRequest,
-  runIndexer,
->>>>>>> 15ba3318
 } from "./services";
 import { getTransactions } from "./db/redis";
 require("dotenv").config();
