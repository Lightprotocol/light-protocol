--- conflicted
+++ resolved
@@ -1,25 +1,16 @@
-<<<<<<< HEAD
 import {
-  LOOK_UP_TABLE,
   createTestAccounts,
   initLookUpTable,
-  initLookUpTableFromFile,
-  setUpMerkleTree,
   useWallet,
 } from "@lightprotocol/zk.js";
-import { getKeyPairFromEnv, setAnchorProvider } from "../utils/provider";
+import { getAnchorProvider, getKeyPairFromEnv } from "../utils/provider";
 import { PublicKey } from "@solana/web3.js";
 import { readFileSync, writeFile, writeFileSync } from "fs";
-=======
-import { createTestAccounts } from "@lightprotocol/zk.js";
-import { getAnchorProvider } from "../utils/provider";
->>>>>>> 15ba3318
 
 export const testSetup = async () => {
   const providerAnchor = await getAnchorProvider();
   // TODO: use updated -- buildscript -> add relayer tests
   await createTestAccounts(providerAnchor.connection);
-<<<<<<< HEAD
 
   let lookUpTable;
   const path = "lookUpTable.txt";
@@ -37,10 +28,9 @@
   if (!lookUpTable) {
     lookUpTable = await initLookUpTable(
       useWallet(getKeyPairFromEnv("KEY_PAIR")),
+      providerAnchor,
     );
 
     writeFileSync(path, lookUpTable.toString(), "utf8");
   }
-=======
->>>>>>> 15ba3318
 };