--- conflicted
+++ resolved
@@ -13,11 +13,7 @@
   },
   "keywords": [],
   "dependencies": {
-<<<<<<< HEAD
-    "@coral-xyz/anchor": "^0.27.0",
-=======
     "@coral-xyz/anchor": "^0.28.0",
->>>>>>> 15ba3318
     "@coral-xyz/borsh": "^0.28.0",
     "@lightprotocol/zk.js": "file:../light-zk.js",
     "@solana/spl-account-compression": "^0.1.8",
