use ark_ed_on_bn254::Fq;

use solana_program::{
    account_info::AccountInfo, msg, program_error::ProgramError, program_pack::Pack,
    pubkey::Pubkey, sysvar::rent::Rent,
};

use crate::state_check_nullifier::NullifierBytesPda;
use ark_ff::FromBytes;
use borsh::BorshSerialize;

pub fn check_tx_integrity_hash(
    recipient: Vec<u8>,
    extAmount: Vec<u8>,
    relayer: Vec<u8>,
    fee: Vec<u8>,
    encryptedOutput1: Vec<u8>,
    encryptedOutput2: Vec<u8>,
    tx_integrity_hash: &Vec<u8>,
) -> Result<(), ProgramError> {
    let input = [
        recipient,
        extAmount,
        relayer,
        fee,
        encryptedOutput1,
        encryptedOutput2,
    ]
    .concat();

    let hash = solana_program::hash::hash(&input[..]).try_to_vec()?;
    msg!(
        "tx integrity hash is {:?} == onchain {:?}",
        *tx_integrity_hash,
        hash
    );

    // if *tx_integrity_hash != hash {
    //     msg!("tx_integrity_hash verification failed");
    //     return Err(ProgramError::InvalidInstructionData);
    // }
    Ok(())
}

pub fn check_and_insert_nullifier(
<<<<<<< HEAD
    program_id: &Pubkey,
    signer_account_pubkey: &Pubkey,
    nullifier_account: &AccountInfo,
    _instruction_data: &[u8],
) -> Result<u8, ProgramError> {
    let hash = <Fq as FromBytes>::read(_instruction_data).unwrap();
    let pubkey_from_seed = Pubkey::create_with_seed(
        &signer_account_pubkey,
        &hash.to_string()[8..23],
        &program_id,
    )
    .unwrap();
    //let mut i = 0;
    // for (i) in 0..30 {
    //     msg!("{} {}", i, &hash.to_string()[i..i+1]);
    //     //i +=1;
    // }
    //check for equality
    assert_eq!(pubkey_from_seed, *nullifier_account.key);
    //check for rent exemption
    let rent = Rent::free();
    assert!(rent.is_exempt(**nullifier_account.lamports.borrow(), 2));
    let mut nullifier_account_data = NullifierBytesPda::unpack(&nullifier_account.data.borrow())?;
    NullifierBytesPda::pack_into_slice(
        &nullifier_account_data,
        &mut nullifier_account.data.borrow_mut(),
    );
    Ok(1u8)
=======
            program_id: &Pubkey,
            signer_account_pubkey: &Pubkey,
            nullifier_account: &AccountInfo,
            _instruction_data: &[u8]
        ) -> Result<u8, ProgramError> {
            // let hash = <Fq as FromBytes>::read(_instruction_data).unwrap();
            // let pubkey_from_seed = Pubkey::create_with_seed(
            //     &signer_account_pubkey,
            //     &hash.to_string()[8..23],
            //     &program_id
            // ).unwrap();
            let nullifer_pubkey = Pubkey::new(&_instruction_data);

            let pubkey_from_seed = Pubkey::create_with_seed(
                &nullifer_pubkey,
                &"nullifier",
                &program_id
            ).unwrap();
            //let mut i = 0;
            // for (i) in 0..30 {
            //     msg!("{} {}", i, &hash.to_string()[i..i+1]);
            //     //i +=1;
            // }
            //check for equality
            //assert_eq!(pubkey_from_seed, *nullifier_account.key);
            if pubkey_from_seed != *nullifier_account.key {
                msg!("passed in nullifier account is wrong");
                return Err(ProgramError::InvalidInstructionData);
            }
            //check for rent exemption
            let rent = Rent::free();
            //assert!(rent.is_exempt(**nullifier_account.lamports.borrow(), 2));
            if rent.is_exempt(**nullifier_account.lamports.borrow(), 2) != true {
                msg!("nullifier account is not rent exempt");
                return Err(ProgramError::InvalidAccountData);
            }
            let mut nullifier_account_data = NullifierBytesPda::unpack(&nullifier_account.data.borrow())?;
            NullifierBytesPda::pack_into_slice(&nullifier_account_data, &mut nullifier_account.data.borrow_mut());
            Ok(1u8)
>>>>>>> 7a28b165
}<|MERGE_RESOLUTION|>--- conflicted
+++ resolved
@@ -43,74 +43,43 @@
 }
 
 pub fn check_and_insert_nullifier(
-<<<<<<< HEAD
     program_id: &Pubkey,
     signer_account_pubkey: &Pubkey,
     nullifier_account: &AccountInfo,
     _instruction_data: &[u8],
 ) -> Result<u8, ProgramError> {
-    let hash = <Fq as FromBytes>::read(_instruction_data).unwrap();
-    let pubkey_from_seed = Pubkey::create_with_seed(
-        &signer_account_pubkey,
-        &hash.to_string()[8..23],
-        &program_id,
-    )
-    .unwrap();
+    // let hash = <Fq as FromBytes>::read(_instruction_data).unwrap();
+    // let pubkey_from_seed = Pubkey::create_with_seed(
+    //     &signer_account_pubkey,
+    //     &hash.to_string()[8..23],
+    //     &program_id
+    // ).unwrap();
+    let nullifer_pubkey = Pubkey::new(&_instruction_data);
+
+    let pubkey_from_seed =
+        Pubkey::create_with_seed(&nullifer_pubkey, &"nullifier", &program_id).unwrap();
     //let mut i = 0;
     // for (i) in 0..30 {
     //     msg!("{} {}", i, &hash.to_string()[i..i+1]);
     //     //i +=1;
     // }
     //check for equality
-    assert_eq!(pubkey_from_seed, *nullifier_account.key);
+    //assert_eq!(pubkey_from_seed, *nullifier_account.key);
+    if pubkey_from_seed != *nullifier_account.key {
+        msg!("passed in nullifier account is wrong");
+        return Err(ProgramError::InvalidInstructionData);
+    }
     //check for rent exemption
     let rent = Rent::free();
-    assert!(rent.is_exempt(**nullifier_account.lamports.borrow(), 2));
+    //assert!(rent.is_exempt(**nullifier_account.lamports.borrow(), 2));
+    if rent.is_exempt(**nullifier_account.lamports.borrow(), 2) != true {
+        msg!("nullifier account is not rent exempt");
+        return Err(ProgramError::InvalidAccountData);
+    }
     let mut nullifier_account_data = NullifierBytesPda::unpack(&nullifier_account.data.borrow())?;
     NullifierBytesPda::pack_into_slice(
         &nullifier_account_data,
         &mut nullifier_account.data.borrow_mut(),
     );
     Ok(1u8)
-=======
-            program_id: &Pubkey,
-            signer_account_pubkey: &Pubkey,
-            nullifier_account: &AccountInfo,
-            _instruction_data: &[u8]
-        ) -> Result<u8, ProgramError> {
-            // let hash = <Fq as FromBytes>::read(_instruction_data).unwrap();
-            // let pubkey_from_seed = Pubkey::create_with_seed(
-            //     &signer_account_pubkey,
-            //     &hash.to_string()[8..23],
-            //     &program_id
-            // ).unwrap();
-            let nullifer_pubkey = Pubkey::new(&_instruction_data);
-
-            let pubkey_from_seed = Pubkey::create_with_seed(
-                &nullifer_pubkey,
-                &"nullifier",
-                &program_id
-            ).unwrap();
-            //let mut i = 0;
-            // for (i) in 0..30 {
-            //     msg!("{} {}", i, &hash.to_string()[i..i+1]);
-            //     //i +=1;
-            // }
-            //check for equality
-            //assert_eq!(pubkey_from_seed, *nullifier_account.key);
-            if pubkey_from_seed != *nullifier_account.key {
-                msg!("passed in nullifier account is wrong");
-                return Err(ProgramError::InvalidInstructionData);
-            }
-            //check for rent exemption
-            let rent = Rent::free();
-            //assert!(rent.is_exempt(**nullifier_account.lamports.borrow(), 2));
-            if rent.is_exempt(**nullifier_account.lamports.borrow(), 2) != true {
-                msg!("nullifier account is not rent exempt");
-                return Err(ProgramError::InvalidAccountData);
-            }
-            let mut nullifier_account_data = NullifierBytesPda::unpack(&nullifier_account.data.borrow())?;
-            NullifierBytesPda::pack_into_slice(&nullifier_account_data, &mut nullifier_account.data.borrow_mut());
-            Ok(1u8)
->>>>>>> 7a28b165
 }