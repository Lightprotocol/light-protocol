import {
  PublicKey,
  SystemProgram,
  ComputeBudgetProgram,
  AddressLookupTableAccount,
  TransactionMessage,
  VersionedTransaction,
  TransactionSignature,
  TransactionInstruction,
} from "@solana/web3.js";
import * as anchor from "@coral-xyz/anchor";
import { TOKEN_PROGRAM_ID, getAccount } from "@solana/spl-token";
import { BN, Program } from "@coral-xyz/anchor";
import { confirmConfig, MERKLE_TREE_KEY } from "./constants";
import { N_ASSET_PUBKEYS, Utxo } from "./utxo";
import { PublicInputs, Verifier } from "./verifiers";
import { checkRentExemption } from "./test-utils/testChecks";
import { MerkleTreeConfig } from "./merkleTree/merkleTreeConfig";
import {
  FIELD_SIZE,
  hashAndTruncateToCircuit,
  Account,
  merkleTreeProgramId,
  Relayer,
} from "./index";
import { IDL_MERKLE_TREE_PROGRAM } from "./idls/index";
<<<<<<< HEAD
import { readFileSync } from "fs";
import { Provider } from "./wallet";
=======
import { Provider as LightProvider } from "./wallet";
const anchor = require("@coral-xyz/anchor");
>>>>>>> 220d4346
const snarkjs = require("snarkjs");
const nacl = require("tweetnacl");
var ffjavascript = require("ffjavascript");
const { unstringifyBigInts, stringifyBigInts, leInt2Buff, leBuff2int } =
  ffjavascript.utils;
const { keccak_256 } = require("@noble/hashes/sha3");
var assert = require("assert");

export const createEncryptionKeypair = () => nacl.box.keyPair();

export type transactionParameters = {
  provider?: Provider;
  inputUtxos?: Array<Utxo>;
  outputUtxos?: Array<Utxo>;
  accounts: {
    sender?: PublicKey;
    recipient?: PublicKey;
    senderFee?: PublicKey;
    recipientFee?: PublicKey;
    verifierState?: PublicKey;
    tokenAuthority?: PublicKey;
  };
  relayer?: Relayer;
  encryptedUtxos?: Uint8Array;
  verifier: Verifier;
  nullifierPdaPubkeys?: {
    isSigner: boolean;
    isWritable: boolean;
    pubkey: PublicKey;
  }[];
  leavesPdaPubkeys?: {
    isSigner: boolean;
    isWritable: boolean;
    pubkey: PublicKey;
  }[];
};

export class TransactionParameters implements transactionParameters {
  provider?: Provider;
  inputUtxos?: Array<Utxo>;
  outputUtxos?: Array<Utxo>;
  accounts: {
    sender?: PublicKey;
    recipient?: PublicKey;
    senderFee?: PublicKey;
    recipientFee?: PublicKey;
    verifierState?: PublicKey;
    tokenAuthority?: PublicKey;
    systemProgramId: PublicKey;
    merkleTree: PublicKey;
    tokenProgram: PublicKey;
    registeredVerifierPda: PublicKey;
    authority: PublicKey;
    signingAddress?: PublicKey;
    programMerkleTree: PublicKey;
  };
  relayer?: Relayer;
  encryptedUtxos?: Uint8Array;
  verifier: Verifier;
  verifierApp?: Verifier;
  nullifierPdaPubkeys?: {
    isSigner: boolean;
    isWritable: boolean;
    pubkey: PublicKey;
  }[];
  leavesPdaPubkeys?: {
    isSigner: boolean;
    isWritable: boolean;
    pubkey: PublicKey;
  }[];
  merkleTreeProgram?: Program<typeof IDL_MERKLE_TREE_PROGRAM>;

  constructor({
    merkleTreePubkey,
    verifier,
    sender,
    recipient,
    senderFee,
    recipientFee,
    inputUtxos,
    outputUtxos,
    verifierApp,
    relayer,
    encryptedUtxos,
    provider,
  }: {
    merkleTreePubkey: PublicKey;
    verifier: Verifier;
    verifierApp?: Verifier;
    sender?: PublicKey;
    recipient?: PublicKey;
    senderFee?: PublicKey;
    recipientFee?: PublicKey;
    inputUtxos?: Utxo[];
    outputUtxos?: Utxo[];
    relayer?: Relayer;
    encryptedUtxos?: Uint8Array;
    provider?: Provider;
  }) {
    try {
      this.merkleTreeProgram = new Program(
        IDL_MERKLE_TREE_PROGRAM,
        merkleTreeProgramId,
        // @ts-ignore
        provider && provider,
      );
    } catch (error) {
      console.log(error);
      console.log("assuming test mode thus continuing");
      // this.merkleTreeProgram = {
      //   programId: merkleTreeProgramId,
      // };
    }
    if (!this.merkleTreeProgram) throw new Error("merkleTreeProgram not set");
    if (!verifier) throw new Error("verifier undefined");
    if (!verifier.verifierProgram)
      throw new Error("verifier.verifierProgram undefined");

    this.accounts = {
      systemProgramId: SystemProgram.programId,
      tokenProgram: TOKEN_PROGRAM_ID,
      merkleTree: merkleTreePubkey,
      registeredVerifierPda: Transaction.getRegisteredVerifierPda(
        merkleTreeProgramId,
        verifier.verifierProgram.programId,
      ),
      authority: Transaction.getSignerAuthorityPda(
        merkleTreeProgramId,
        verifier.verifierProgram.programId,
      ),
      sender: sender,
      recipient: recipient,
      senderFee: senderFee, // TODO: change to feeSender
      recipientFee: recipientFee, // TODO: change name to feeRecipient
      programMerkleTree: merkleTreeProgramId,
    };
    this.verifier = verifier;
    this.outputUtxos = outputUtxos;
    this.inputUtxos = inputUtxos;
    if (!this.outputUtxos && !inputUtxos) {
      throw new Error("No utxos provided.");
    }
    this.verifierApp = verifierApp;
    this.relayer = relayer;
    this.encryptedUtxos = encryptedUtxos;
  }
}

// add verifier class which is passed in with the constructor
// this class replaces the send transaction, also configures path the provingkey and witness, the inputs for the integrity hash
// input custom verifier with three functions by default prepare, proof, send
// include functions from sdk in shieldedTransaction

// TODO: add log option that enables logs
// TODO: write functional test for every method
export class Transaction {
  merkleTreeProgram?: Program<typeof IDL_MERKLE_TREE_PROGRAM>;
  shuffleEnabled: Boolean;
  action?: string;
  params?: TransactionParameters; // contains accounts
  appParams?: any;
  // TODO: relayer shd pls should be part of the provider by default + optional override on Transaction level
  provider: Provider;

  //txInputs;
  publicInputs?: PublicInputs;
  rootIndex: any;
  proofBytes: any;
  proofBytesApp: any;
  publicInputsApp?: PublicInputs;
  encryptedUtxos?: Uint8Array;

  proofInput: any;
  proofInputSystem: any;
  // Tmp rnd stuff for proof input
  assetPubkeysCircuit?: BN[];
  assetPubkeys?: PublicKey[];
  publicAmount?: BN;
  feeAmount?: BN;
  inputMerklePathIndices?: number[];
  inputMerklePathElements?: string[][];
  publicInputsBytes?: number[][];
  connectingHash?: string;
  // Tests
  recipientBalancePriorTx?: BN;
  relayerRecipientAccountBalancePriorLastTx?: BN;
  txIntegrityHash?: BN;
  senderFeeBalancePriorTx?: BN;
  recipientFeeBalancePriorTx?: BN;
  is_token?: boolean;
  /**
   * Initialize transaction
   *
   * @param relayer recipient of the unshielding
   * @param shuffleEnabled
   */
  constructor({
    provider,
    shuffleEnabled = false,
  }: {
    provider: Provider;
    shuffleEnabled?: boolean;
  }) {
    if (!provider.poseidon) throw new Error("Poseidon not set");
    if (!provider.solMerkleTree) throw new Error("Merkle tree not set");
    if (!provider.browserWallet && !provider.nodeWallet)
      throw new Error("Wallet not set");
    this.provider = provider;

    this.shuffleEnabled = shuffleEnabled;
  }

  /** Returns serialized instructions */
  async proveAndCreateInstructionsJson(
    params: TransactionParameters,
  ): Promise<string[]> {
    await this.compileAndProve(params);
    return await this.getInstructionsJson();
  }

  async proveAndCreateInstructions(
    params: TransactionParameters,
    appParams?: any,
  ): Promise<TransactionInstruction[]> {
    await this.compileAndProve(params, appParams);
    if (appParams) {
      return await this.appParams.verifier.getInstructions(this);
    } else if (this.params) {
      return await this.params.verifier.getInstructions(this);
    } else {
      throw new Error("No parameters provided");
    }
  }

  async compileAndProve(params: TransactionParameters, appParams?: any) {
    await this.compile(params, appParams);
    await this.getProof();
    if (appParams) {
      await this.getAppProof();
    }
  }

  async compile(params: TransactionParameters, appParams?: any) {
    // TODO: create and check for existence of merkleTreeAssetPubkey depending on utxo asset
    this.params = params;
    this.appParams = appParams;

    if (params.relayer) {
      // TODO: rename to send
      this.action = "WITHDRAWAL";
      console.log("withdrawal");
    } else if (
      !params.relayer &&
      (this.provider.browserWallet || this.provider.nodeWallet) &&
      this.provider.lookUpTable
    ) {
      this.action = "DEPOSIT";
      this.params.relayer = new Relayer(
        this.provider.browserWallet
          ? this.provider.browserWallet.publicKey
          : this.provider.nodeWallet!.publicKey,
        this.provider.lookUpTable,
      );
    } else {
      throw new Error(
        "Couldn't assign relayer- no relayer nor wallet, or provider provided.",
      );
    }
    if (this.params.relayer) {
      this.params.accounts.signingAddress =
        this.params.relayer.accounts.relayerPubkey;
    } else {
      throw new Error(
        `Relayer not provided, or assigment failed at deposit this.params: ${this.params}`,
      );
    }

    // prepare utxos
    const pubkeys = this.getAssetPubkeys(params.inputUtxos, params.outputUtxos);
    this.assetPubkeys = pubkeys.assetPubkeys;
    this.assetPubkeysCircuit = pubkeys.assetPubkeysCircuit;
    this.params.inputUtxos = this.addEmptyUtxos(
      params.inputUtxos,
      params.verifier.config.in,
    );
    this.params.outputUtxos = this.addEmptyUtxos(
      params.outputUtxos,
      params.verifier.config.out,
    );
    this.shuffleUtxos(this.params.inputUtxos);
    this.shuffleUtxos(this.params.outputUtxos);
    // prep and get proof inputs
    this.publicAmount = this.getExternalAmount(1);
    this.feeAmount = this.getExternalAmount(0);
    this.assignAccounts();
    this.getMerkleProofs();
    this.getProofInput();
    await this.getRootIndex();
  }

  getMint() {
    if (this.getExternalAmount(1).toString() == "0") {
      return new BN(0);
    } else if (this.assetPubkeysCircuit) {
      return this.assetPubkeysCircuit[1];
    } else {
      throw new Error("Get mint failed");
    }
  }

  getProofInput() {
    if (
      this.params &&
      this.provider.solMerkleTree?.merkleTree &&
      this.params.inputUtxos &&
      this.params.outputUtxos &&
      this.assetPubkeysCircuit
    ) {
      this.proofInputSystem = {
        root: this.provider.solMerkleTree.merkleTree.root(),
        inputNullifier: this.params.inputUtxos.map((x) => x.getNullifier()),
        // TODO: move public and fee amounts into tx preparation
        publicAmount: this.getExternalAmount(1).toString(),
        feeAmount: this.getExternalAmount(0).toString(),
        mintPubkey: this.getMint(),
        inPrivateKey: this.params.inputUtxos?.map((x) => x.account.privkey),
        inPathIndices: this.inputMerklePathIndices,
        inPathElements: this.inputMerklePathElements,
      };
      this.proofInput = {
        extDataHash: this.getTxIntegrityHash().toString(),
        outputCommitment: this.params.outputUtxos.map((x) => x.getCommitment()),
        inAmount: this.params.inputUtxos?.map((x) => x.amounts),
        inBlinding: this.params.inputUtxos?.map((x) => x.blinding),
        assetPubkeys: this.assetPubkeysCircuit,
        // data for 2 transaction outputUtxos
        outAmount: this.params.outputUtxos?.map((x) => x.amounts),
        outBlinding: this.params.outputUtxos?.map((x) => x.blinding),
        outPubkey: this.params.outputUtxos?.map((x) => x.account.pubkey),
        inIndices: this.getIndices(this.params.inputUtxos),
        outIndices: this.getIndices(this.params.outputUtxos),
        inInstructionType: this.params.inputUtxos?.map(
          (x) => x.instructionType,
        ),
        outInstructionType: this.params.outputUtxos?.map(
          (x) => x.instructionType,
        ),
        inPoolType: this.params.inputUtxos?.map((x) => x.poolType),
        outPoolType: this.params.outputUtxos?.map((x) => x.poolType),
        inVerifierPubkey: this.params.inputUtxos?.map(
          (x) => x.verifierAddressCircuit,
        ),
        outVerifierPubkey: this.params.outputUtxos?.map(
          (x) => x.verifierAddressCircuit,
        ),
      };
      if (this.appParams) {
        this.proofInput.connectingHash = Transaction.getConnectingHash(
          this.params,
          this.provider.poseidon,
          this.proofInput.extDataHash, //this.getTxIntegrityHash().toString()
        );
        this.proofInput.verifier = this.params.verifier?.pubkey;
      }
    } else {
      throw new Error(`getProofInput has undefined inputs`);
    }
  }

  async getAppProof() {
    if (this.appParams && this.params) {
      this.appParams.inputs.connectingHash = Transaction.getConnectingHash(
        this.params,
        this.provider.poseidon,
        this.getTxIntegrityHash().toString(),
      );
      const path = require("path");
      // TODO: find a better more flexible solution
      const firstPath = path.resolve(__dirname, "../../../sdk/build-circuit/");
      let { proofBytes, publicInputs } = await this.getProofInternal(
        this.appParams.verifier,
        {
          ...this.appParams.inputs,
          ...this.proofInput,
          inPublicKey: this.params?.inputUtxos?.map(
            (utxo) => utxo.account.pubkey,
          ),
        },
        firstPath,
      );

      this.proofBytesApp = proofBytes;
      this.publicInputsApp = publicInputs;
    } else {
      throw new Error("No app params or params provided");
    }
  }

  async getProof() {
    const path = require("path");
    const firstPath = path.resolve(__dirname, "../build-circuits/");
    if (this.params && this.params?.verifier) {
      let { proofBytes, publicInputs } = await this.getProofInternal(
        this.params?.verifier,
        { ...this.proofInput, ...this.proofInputSystem },
        firstPath,
      );
      this.proofBytes = proofBytes;
      this.publicInputs = publicInputs;
    } else {
      throw new Error("Params not defined.");
    }

    // TODO: remove anchor provider if possible
    if (this.provider.provider) {
      await this.getPdaAddresses();
    }
  }

  async getProofInternal(verifier: Verifier, inputs: any, firstPath: string) {
    if (!this.provider.solMerkleTree?.merkleTree) {
      throw new Error("merkle tree not built");
    }
    if (!this.proofInput) {
      throw new Error("transaction not compiled");
    }
    if (!this.params) {
      throw new Error("params undefined probably not compiled");
    } else {
      // console.log("this.proofInput ", inputs);

<<<<<<< HEAD
      try {
        const completePathWtns = firstPath + "/" + verifier.wtnsGenPath;
        const completePathZkey = firstPath + "/" + verifier.zkeyPath;

        console.time("Proof generation");
        const { proof, publicSignals } = await snarkjs.groth16.fullProve(
          stringifyBigInts(inputs),
          completePathWtns,
          completePathZkey,
        );
        const proofJson = JSON.stringify(proof, null, 1);
        const publicInputsJson = JSON.stringify(publicSignals, null, 1);
        console.timeEnd("Proof generation");

        const vKey = await snarkjs.zKey.exportVerificationKey(completePathZkey);
        const res = await snarkjs.groth16.verify(vKey, publicSignals, proof);
        if (res === true) {
          console.log("Verification OK");
        } else {
          console.log("Invalid proof");
          throw new Error("Invalid Proof");
        }

        var publicInputsBytesJson = JSON.parse(publicInputsJson.toString());
        var publicInputsBytes = new Array<Array<number>>();
        for (var i in publicInputsBytesJson) {
          let ref: Array<number> = Array.from([
            ...leInt2Buff(unstringifyBigInts(publicInputsBytesJson[i]), 32),
          ]).reverse();
          publicInputsBytes.push(ref);
          // TODO: replace ref, error is that le and be do not seem to be consistent
          // new BN(publicInputsBytesJson[i], "le").toArray("be",32)
          // assert.equal(ref.toString(), publicInputsBytes[publicInputsBytes.length -1].toString());
        }
        const publicInputs =
          verifier.parsePublicInputsFromArray(publicInputsBytes);

        const proofBytes = await Transaction.parseProofToBytesArray(proofJson);
        return { proofBytes, publicInputs };
      } catch (error) {
        console.error("error while generating and validating proof");
        throw error;
=======
      const completePathWtns = firstPath + "/" + verifier.wtnsGenPath;
      const completePathZkey = firstPath + "/" + verifier.zkeyPath;

      const { proof, publicSignals } = await snarkjs.groth16.fullProve(
        stringifyBigInts(inputs),
        completePathWtns,
        completePathZkey,
      );

      console.timeEnd("Proof generation");

      const vKey = await snarkjs.zKey.exportVerificationKey(completePathZkey);
      const res = await snarkjs.groth16.verify(vKey, publicSignals, proof);
      if (res === true) {
        console.log("Verification OK");
      } else {
        console.log("Invalid proof");
        throw new Error("Invalid Proof");
      }

      // const curve = await  ffjavascript.getCurveFromName(vKey.curve);
      // let neg_proof_a = curve.G1.neg(curve.G1.fromObject(proof.pi_a))
      // proof.pi_a = [
      //   ffjavascript.utils.stringifyBigInts(neg_proof_a.slice(0,32)).toString(),
      //     ffjavascript.utils.stringifyBigInts(neg_proof_a.slice(32,64)).toString(),
      //       '1'
      // ];
      const proofJson = JSON.stringify(proof, null, 1);
      const publicInputsJson = JSON.stringify(publicSignals, null, 1);

      var publicInputsBytesJson = JSON.parse(publicInputsJson.toString());
      var publicInputsBytes = new Array<Array<number>>();
      for (var i in publicInputsBytesJson) {
        let ref: Array<number> = Array.from([
          ...leInt2Buff(unstringifyBigInts(publicInputsBytesJson[i]), 32),
        ]).reverse();
        publicInputsBytes.push(ref);
        // TODO: replace ref, error is that le and be do not seem to be consistent
        // new BN(publicInputsBytesJson[i], "le").toArray("be",32)
        // assert.equal(ref.toString(), publicInputsBytes[publicInputsBytes.length -1].toString());
>>>>>>> 220d4346
      }
    }
  }

  static getConnectingHash(
    params: TransactionParameters,
    poseidon: any,
    txIntegrityHash: any,
  ): string {
    const inputHasher = poseidon.F.toString(
      poseidon(params?.inputUtxos?.map((utxo) => utxo.getCommitment())),
    );
    const outputHasher = poseidon.F.toString(
      poseidon(params?.outputUtxos?.map((utxo) => utxo.getCommitment())),
    );
    const connectingHash = poseidon.F.toString(
      poseidon([inputHasher, outputHasher, txIntegrityHash.toString()]),
    );
    return connectingHash;
  }

  assignAccounts() {
    if (!this.params) throw new Error("Params undefined");
    if (!this.params.verifier.verifierProgram)
      throw new Error("Verifier.verifierProgram undefined");

    if (this.assetPubkeys && this.params) {
      if (!this.params.accounts.sender && !this.params.accounts.senderFee) {
        if (this.action !== "WITHDRAWAL") {
          throw new Error("No relayer provided for withdrawal");
        }
        this.params.accounts.sender = MerkleTreeConfig.getSplPoolPdaToken(
          this.assetPubkeys[1],
          merkleTreeProgramId,
        );
        this.params.accounts.senderFee =
          MerkleTreeConfig.getSolPoolPda(merkleTreeProgramId).pda;

        if (!this.params.accounts.recipient) {
          this.params.accounts.recipient = SystemProgram.programId;
          if (!this.publicAmount?.eq(new BN(0))) {
            throw new Error(
              "sth is wrong assignAccounts !params.accounts.recipient",
            );
          }
        }
        if (!this.params.accounts.recipientFee) {
          this.params.accounts.recipientFee = SystemProgram.programId;
          if (!this.feeAmount?.eq(new BN(0))) {
            throw new Error(
              "sth is wrong assignAccounts !params.accounts.recipientFee",
            );
          }
        }
      } else {
        if (this.action !== "DEPOSIT") {
          throw new Error("Relayer should not be provided for deposit.");
        }

        this.params.accounts.recipient = MerkleTreeConfig.getSplPoolPdaToken(
          this.assetPubkeys[1],
          merkleTreeProgramId,
        );
        this.params.accounts.recipientFee =
          MerkleTreeConfig.getSolPoolPda(merkleTreeProgramId).pda;
        if (!this.params.accounts.sender) {
          this.params.accounts.sender = SystemProgram.programId;
          if (!this.publicAmount?.eq(new BN(0))) {
            throw new Error(
              "sth is wrong assignAccounts !params.accounts.sender",
            );
          }
        }
        this.params.accounts.senderFee = PublicKey.findProgramAddressSync(
          [anchor.utils.bytes.utf8.encode("escrow")],
          this.params.verifier.verifierProgram.programId,
        )[0];
        // if (!this.params.accounts.senderFee) {

        //   if (!this.feeAmount?.eq(new BN(0))) {
        //     throw new Error(
        //       "sth is wrong assignAccounts !params.accounts.senderFee",
        //     );
        //   }
        // }
      }
    } else {
      throw new Error("assignAccounts assetPubkeys undefined");
    }
  }

  getAssetPubkeys(
    inputUtxos?: Utxo[],
    outputUtxos?: Utxo[],
  ): { assetPubkeysCircuit: BN[]; assetPubkeys: PublicKey[] } {
    let assetPubkeysCircuit: BN[] = [
      hashAndTruncateToCircuit(SystemProgram.programId.toBytes()),
    ];

    let assetPubkeys: PublicKey[] = [SystemProgram.programId];

    if (inputUtxos) {
      inputUtxos.map((utxo) => {
        let found = false;
        for (var i in assetPubkeysCircuit) {
          if (
            assetPubkeysCircuit[i].toString() ===
            utxo.assetsCircuit[1].toString()
          ) {
            found = true;
          }
        }
        if (!found) {
          assetPubkeysCircuit.push(utxo.assetsCircuit[1]);
          assetPubkeys.push(utxo.assets[1]);
        }
      });
    }

    if (outputUtxos) {
      outputUtxos.map((utxo) => {
        let found = false;
        for (var i in assetPubkeysCircuit) {
          if (
            assetPubkeysCircuit[i].toString() ===
            utxo.assetsCircuit[1].toString()
          ) {
            found = true;
          }
        }
        if (!found) {
          assetPubkeysCircuit.push(utxo.assetsCircuit[1]);
          assetPubkeys.push(utxo.assets[1]);
        }
      });
    }

    if (assetPubkeys.length == 0) {
      throw new Error("No utxos provided.");
    }
    if (assetPubkeys.length > N_ASSET_PUBKEYS) {
      throw new Error("Utxos contain too many different assets.");
    }
    while (assetPubkeysCircuit.length < N_ASSET_PUBKEYS) {
      assetPubkeysCircuit.push(new BN(0));
    }

    return { assetPubkeysCircuit, assetPubkeys };
  }

  async getRootIndex() {
    if (!this.provider.solMerkleTree)
      throw new Error("provider.solMerkeTree not set");
    if (this.provider.provider && this.provider.solMerkleTree.merkleTree) {
      this.merkleTreeProgram = new Program(
        IDL_MERKLE_TREE_PROGRAM,
        merkleTreeProgramId,
        // @ts-ignore
        this.provider.browserWallet && this.provider,
      );
      let root = Uint8Array.from(
        leInt2Buff(
          unstringifyBigInts(this.provider.solMerkleTree.merkleTree.root()),
          32,
        ),
      );
      let merkle_tree_account_data =
        await this.merkleTreeProgram.account.merkleTree.fetch(
          this.provider.solMerkleTree.pubkey,
        );

      // stupid reassignment to get rid of error
      const tmp: any = merkle_tree_account_data.roots;
      tmp.map((x: any, index: any) => {
        if (x.toString() === root.toString()) {
          this.rootIndex = index;
        }
      });

      if (this.rootIndex === undefined) {
        throw new Error(`Root index not found for root${root}`);
      }
    } else {
      console.log(
        "provider not defined did not fetch rootIndex set root index to 0",
      );
      this.rootIndex = 0;
    }
  }

  addEmptyUtxos(utxos: Utxo[] = [], len: number): Utxo[] {
    if (this.params && this.params.verifier.config) {
      while (utxos.length < len) {
        utxos.push(new Utxo({ poseidon: this.provider.poseidon }));
      }
    } else {
      throw new Error(
        `input utxos ${utxos}, config ${this.params?.verifier.config}`,
      );
    }
    return utxos;
  }

  // the fee plus the amount to pay has to be bigger than the amount in the input utxo
  // which doesn't make sense it should be the other way arround right
  // the external amount can only be made up of utxos of asset[0]
  // This might be too specific since the circuit allows assets to be in any index
  // TODO: write test
  getExternalAmount(assetIndex: number): BN {
    if (
      this.params &&
      this.params.inputUtxos &&
      this.params.outputUtxos &&
      this.assetPubkeysCircuit
    ) {
      return new anchor.BN(0)
        .add(
          this.params.outputUtxos
            .filter((utxo: Utxo) => {
              return (
                utxo.assetsCircuit[assetIndex].toString("hex") ==
                this.assetPubkeysCircuit![assetIndex].toString("hex")
              );
            })
            .reduce(
              (sum, utxo) =>
                // add all utxos of the same asset
                sum.add(utxo.amounts[assetIndex]),
              new anchor.BN(0),
            ),
        )
        .sub(
          this.params.inputUtxos
            .filter((utxo) => {
              return (
                utxo.assetsCircuit[assetIndex].toString("hex") ==
                this.assetPubkeysCircuit![assetIndex].toString("hex")
              );
            })
            .reduce(
              (sum, utxo) => sum.add(utxo.amounts[assetIndex]),
              new anchor.BN(0),
            ),
        )
        .add(FIELD_SIZE)
        .mod(FIELD_SIZE);
    } else {
      throw new Error(
        `this.params.inputUtxos ${this.params?.inputUtxos} && this.params.outputUtxos ${this.params?.outputUtxos} && this.assetPubkeysCircuit ${this.assetPubkeysCircuit}`,
      );
    }
  }

  // TODO: make this work for edge case of two 2 different assets plus fee asset in the same transaction
  // TODO: fix edge case of an assetpubkey being 0
  // TODO: !== !! and check non-null
  getIndices(utxos: Utxo[]): string[][][] {
    let inIndices: string[][][] = [];
    if (this.assetPubkeysCircuit) {
      utxos.map((utxo, index) => {
        let tmpInIndices = [];
        for (var a = 0; a < utxo.assets.length; a++) {
          let tmpInIndices1: string[] = [];

          for (var i = 0; i < N_ASSET_PUBKEYS; i++) {
            try {
              if (
                utxo.assetsCircuit[a].toString() ===
                  this.assetPubkeysCircuit![i].toString() &&
                !tmpInIndices1.includes("1") &&
                this.assetPubkeysCircuit![i].toString() != "0"
              ) {
                tmpInIndices1.push("1");
              } else {
                tmpInIndices1.push("0");
              }
            } catch (error) {
              tmpInIndices1.push("0");
            }
          }

          tmpInIndices.push(tmpInIndices1);
        }

        inIndices.push(tmpInIndices);
      });
    } else {
      throw new Error("assetPubkeysCircuit undefined");
    }

    // console.log(inIndices);
    return inIndices;
  }

  getMerkleProofs() {
    this.inputMerklePathIndices = [];
    this.inputMerklePathElements = [];
    if (this.params && this.params.inputUtxos && this.provider.solMerkleTree) {
      // getting merkle proofs
      for (const inputUtxo of this.params.inputUtxos) {
        if (
          inputUtxo.amounts[0] > new BN(0) ||
          inputUtxo.amounts[1] > new BN(0)
        ) {
          inputUtxo.index = this.provider.solMerkleTree!.merkleTree.indexOf(
            inputUtxo.getCommitment(),
          );

          if (inputUtxo.index || inputUtxo.index == 0) {
            if (inputUtxo.index < 0) {
              throw new Error(
                `Input commitment ${inputUtxo.getCommitment()} was not found`,
              );
            }
            this.inputMerklePathIndices.push(inputUtxo.index);
            this.inputMerklePathElements.push(
              this.provider.solMerkleTree.merkleTree.path(inputUtxo.index)
                .pathElements,
            );
          }
        } else {
          this.inputMerklePathIndices.push(0);
          this.inputMerklePathElements.push(
            new Array<string>(
              this.provider.solMerkleTree.merkleTree.levels,
            ).fill("0"),
          );
        }
      }
    }
  }

  getTxIntegrityHash(): BN {
    if (this.params && this.params.relayer) {
      if (
        !this.params.accounts.recipient ||
        !this.params.accounts.recipientFee ||
        !this.params.relayer.relayerFee
      ) {
        throw new Error(
          `getTxIntegrityHash: recipient ${this.params.accounts.recipient} recipientFee ${this.params.accounts.recipientFee} relayerFee ${this.params.relayer.relayerFee}`,
        );
      } else if (this.txIntegrityHash) {
        return this.txIntegrityHash;
      } else {
        if (!this.params.encryptedUtxos) {
          this.params.encryptedUtxos = this.encryptOutUtxos();
        }
        if (
          this.params.encryptedUtxos &&
          this.params.encryptedUtxos.length > 512
        ) {
          this.params.encryptedUtxos = this.params.encryptedUtxos.slice(0, 512);
        }
        if (this.params.encryptedUtxos && !this.txIntegrityHash) {
          let extDataBytes = new Uint8Array([
            ...this.params.accounts.recipient?.toBytes(),
            ...this.params.accounts.recipientFee.toBytes(),
            ...this.params.relayer.accounts.relayerPubkey.toBytes(),
            ...this.params.relayer.relayerFee.toArray("le", 8),
            ...this.params.encryptedUtxos,
          ]);

          const hash = keccak_256
            .create({ dkLen: 32 })
            .update(Buffer.from(extDataBytes))
            .digest();
          const txIntegrityHash: BN = new anchor.BN(hash).mod(FIELD_SIZE);
          this.txIntegrityHash = txIntegrityHash;
          return txIntegrityHash;
        } else {
          throw new Error("Encrypting Utxos failed");
        }
      }
    } else {
      throw new Error("params or relayer undefined");
    }
  }

  encryptOutUtxos(encryptedUtxos?: Uint8Array) {
    let encryptedOutputs = new Array<any>();
    if (encryptedUtxos) {
      encryptedOutputs = Array.from(encryptedUtxos);
    } else if (this.params && this.params.outputUtxos) {
      this.params.outputUtxos.map((utxo, index) =>
        encryptedOutputs.push(utxo.encrypt()),
      );

      if (this.params.verifier.config.out == 2) {
        return new Uint8Array([
          ...encryptedOutputs[0],
          ...encryptedOutputs[1],
          ...new Array(256 - 190).fill(0),
          // this is ok because these bytes are not sent and just added for the integrity hash
          // to be consistent, if the bytes were sent to the chain use rnd bytes for padding
        ]);
      } else {
        let tmpArray = new Array<any>();
        for (var i = 0; i < this.params.verifier.config.out; i++) {
          tmpArray.push(...encryptedOutputs[i]);
          if (encryptedOutputs[i].length < 128) {
            // add random bytes for padding
            tmpArray.push(
              ...nacl.randomBytes(128 - encryptedOutputs[i].length),
            );
          }
        }

        if (tmpArray.length < 512) {
          tmpArray.push(
            ...nacl.randomBytes(
              this.params.verifier.config.out * 128 - tmpArray.length,
            ),
          );
        }
        return new Uint8Array([...tmpArray]);
      }
    }
  }

  // send transaction should be the same for both deposit and withdrawal
  // the function should just send the tx to the rpc or relayer respectively
  // in case there is more than one transaction to be sent to the verifier these can be sent separately

  async getTestValues() {
    if (!this.provider) {
      throw new Error("Provider undefined");
    }

    if (!this.provider.provider) {
      throw new Error("Provider.provider undefined");
    }

    if (!this.params) {
      throw new Error("params undefined");
    }

    if (!this.params.relayer) {
      throw new Error("params.relayer undefined");
    }

    if (!this.params.accounts.senderFee) {
      throw new Error("params.accounts.senderFee undefined");
    }

    if (!this.params.accounts.recipient) {
      throw new Error("params.accounts.recipient undefined");
    }

    if (!this.params.accounts.recipientFee) {
      throw new Error("params.accounts.recipient undefined");
    }

    try {
      this.recipientBalancePriorTx = new BN(
        (
          await getAccount(
            this.provider.provider.connection,
            this.params.accounts.recipient,
          )
        ).amount.toString(),
      );
    } catch (e) {
      // covers the case of the recipient being a native sol address not a spl token address
      try {
        this.recipientBalancePriorTx = new BN(
          await this.provider.provider.connection.getBalance(
            this.params.accounts.recipient,
          ),
        );
      } catch (e) {}
    }

    try {
      this.recipientFeeBalancePriorTx = new BN(
        await this.provider.provider.connection.getBalance(
          this.params.accounts.recipientFee,
        ),
      );
    } catch (error) {
      console.log(
        "this.recipientFeeBalancePriorTx fetch failed ",
        this.params.accounts.recipientFee,
      );
    }
    if (this.action === "DEPOSIT") {
      this.senderFeeBalancePriorTx = new BN(
        await this.provider.provider.connection.getBalance(
          this.params.relayer.accounts.relayerPubkey,
        ),
      );
    } else {
      this.senderFeeBalancePriorTx = new BN(
        await this.provider.provider.connection.getBalance(
          this.params.accounts.senderFee,
        ),
      );
    }

    this.relayerRecipientAccountBalancePriorLastTx = new BN(
      await this.provider.provider.connection.getBalance(
        this.params.relayer.accounts.relayerRecipient,
      ),
    );
  }

  static getSignerAuthorityPda(
    merkleTreeProgramId: PublicKey,
    verifierProgramId: PublicKey,
  ) {
    return PublicKey.findProgramAddressSync(
      [merkleTreeProgramId.toBytes()],
      verifierProgramId,
    )[0];
  }
  static getRegisteredVerifierPda(
    merkleTreeProgramId: PublicKey,
    verifierProgramId: PublicKey,
  ) {
    return PublicKey.findProgramAddressSync(
      [verifierProgramId.toBytes()],
      merkleTreeProgramId,
    )[0];
  }

  async getInstructionsJson(): Promise<string[]> {
    if (!this.appParams && this.params) {
      const instructions = await this.params.verifier.getInstructions(this);
      let serialized = instructions.map((ix) => JSON.stringify(ix));
      return serialized;
    } else {
      const instructions = await this.appParams.verifier.getInstructions(this);
      let serialized = instructions.map((ix: any) => JSON.stringify(ix));
      return serialized;
    }
  }

  async sendTransaction(ix: any): Promise<TransactionSignature | undefined> {
    if (false) {
      // TODO: replace this with (this.provider.browserWallet.pubkey != new relayer... this.relayer
      // then we know that an actual relayer was passed in and that it's supposed to be sent to one.
      // we cant do that tho as we'd want to add the default relayer to the provider itself.
      // so just pass in a flag here "shield, unshield, transfer" -> so devs don't have to know that it goes to a relayer.
      // send tx to relayer
      let txJson = await this.getInstructionsJson();
      // request to relayer
      throw new Error("withdrawal with relayer is not implemented");
    } else {
      if (!this.provider.provider) throw new Error("no provider set");
      if (!this.params) throw new Error("params undefined");
      if (!this.params.relayer) throw new Error("params.relayer undefined");

      const recentBlockhash = (
        await this.provider.provider.connection.getRecentBlockhash("confirmed")
      ).blockhash;
      const txMsg = new TransactionMessage({
        payerKey:
          this.params.relayer.accounts.relayerPubkey !==
            this.provider.browserWallet?.publicKey &&
          this.params.relayer.accounts.relayerPubkey !==
            this.provider.nodeWallet?.publicKey
            ? this.params.relayer.accounts.relayerPubkey
            : this.provider.browserWallet
            ? this.provider.browserWallet.publicKey
            : this.provider.nodeWallet!.publicKey,
        instructions: [
          ComputeBudgetProgram.setComputeUnitLimit({ units: 1_400_000 }),
          ix,
        ],
        recentBlockhash: recentBlockhash,
      });

      const lookupTableAccount =
        await this.provider.provider.connection.getAccountInfo(
          this.params.relayer.accounts.lookUpTable,
          "confirmed",
        );

      const unpackedLookupTableAccount = AddressLookupTableAccount.deserialize(
        lookupTableAccount!.data,
      );

      const compiledTx = txMsg.compileToV0Message([
        {
          state: unpackedLookupTableAccount,
          key: this.params.relayer.accounts.lookUpTable,
          isActive: () => {
            return true;
          },
        },
      ]);

      compiledTx.addressTableLookups[0].accountKey =
        this.params.relayer.accounts.lookUpTable;

      var tx = new VersionedTransaction(compiledTx);
      let retries = 3;
      let res;
      while (retries > 0) {
        if (this.provider.browserWallet) {
          // TODO: versiontx??
          console.error("versioned tx might throw here");
          tx = await this.provider.browserWallet.signTransaction(tx);
          // throw new Error(
          //   "versioned transaction in browser not implemented yet",
          // );
        } else {
          /** Just need to define relayer pubkey as signer a creation */
          tx.sign([this.provider.nodeWallet!]);
        }

        try {
          let serializedTx = tx.serialize();

          res = await this.provider.provider.connection.sendRawTransaction(
            serializedTx,
            confirmConfig,
          );
          retries = 0;
        } catch (e: any) {
          retries--;
          if (retries == 0 || e.logs !== undefined) {
            console.log(e);
            return e;
          }
        }
      }
      return res;
    }
  }

  async getInstructions(): Promise<TransactionInstruction[]> {
    if (this.params) {
      return await this.params.verifier.getInstructions(this);
    } else {
      throw new Error("Params not provided.");
    }
  }

  async sendAndConfirmTransaction(): Promise<TransactionSignature> {
    console.log(
      "browserwallet in sendAndConfirmTransaction?: ",
      this.provider.browserWallet,
    );
    if (!this.provider.nodeWallet && !this.provider.browserWallet) {
      throw new Error(
        "Cannot use sendAndConfirmTransaction without payer or browserWallet",
      );
    }
    await this.getTestValues();
    var instructions;
    if (!this.params) throw new Error("params undefined");

    if (!this.appParams) {
      instructions = await this.params.verifier.getInstructions(this);
    } else {
      instructions = await this.appParams.verifier.getInstructions(this);
    }
    if (instructions) {
      let tx = "Something went wrong";
      for (var ix in instructions) {
        let txTmp = await this.sendTransaction(instructions[ix]);
        if (txTmp) {
          console.log("tx ::", txTmp);
          await this.provider.provider?.connection.confirmTransaction(
            txTmp,
            "confirmed",
          );
          tx = txTmp;
        } else {
          throw new Error("send transaction failed");
        }
      }
      return tx;
    } else {
      throw new Error("No parameters provided");
    }
  }

  // TODO: deal with this: set own payer just for that? where is this used?
  async closeVerifierState(): Promise<TransactionSignature> {
    if (
      (this.provider.nodeWallet || this.provider.browserWallet) &&
      this.params &&
      !this.appParams
    ) {
      if (!this.params.verifier.verifierProgram)
        throw new Error("verifier.verifierProgram undefined");
      return await this.params?.verifier.verifierProgram.methods
        .closeVerifierState()
        .accounts({
          ...this.params.accounts,
        })
        .signers([this.provider.nodeWallet!]) // TODO: browserwallet? or only ever used by relayer?
        .rpc(confirmConfig);
    } else if (this.provider.nodeWallet && this.params && this.appParams) {
      return await this.appParams?.verifier.verifierProgram.methods
        .closeVerifierState()
        .accounts({
          ...this.params.accounts,
        })
        .signers([this.provider.nodeWallet])
        .rpc(confirmConfig);
    } else {
      throw new Error("No payer or params provided.");
    }
  }

  async getPdaAddresses() {
    if (!this.params) {
      throw new Error("this.params undefined");
    }

    if (!this.params.relayer) {
      throw new Error("this.params.relayer undefined");
    }

    if (!this.publicInputs) {
      throw new Error("this.publicInputs undefined");
    }

    if (!this.merkleTreeProgram) {
      throw new Error("this.merkleTreeProgram undefined");
    }
    if (!this.params.verifier.verifierProgram) {
      throw new Error("params.verifier.verifierProgram undefined");
    }

    let nullifiers = this.publicInputs.nullifiers;
    let merkleTreeProgram = this.merkleTreeProgram;
    let signer = this.params.relayer.accounts.relayerPubkey;

    this.params.nullifierPdaPubkeys = [];
    for (var i in nullifiers) {
      this.params.nullifierPdaPubkeys.push({
        isSigner: false,
        isWritable: true,
        pubkey: PublicKey.findProgramAddressSync(
          [
            Uint8Array.from([...nullifiers[i]]),
            anchor.utils.bytes.utf8.encode("nf"),
          ],
          merkleTreeProgram.programId,
        )[0],
      });
    }

    this.params.leavesPdaPubkeys = [];
    for (var j = 0; j < this.publicInputs.leaves.length; j++) {
      this.params.leavesPdaPubkeys.push({
        isSigner: false,
        isWritable: true,
        pubkey: PublicKey.findProgramAddressSync(
          [
            Buffer.from(Array.from(this.publicInputs.leaves[j][0]).reverse()),
            anchor.utils.bytes.utf8.encode("leaves"),
          ],
          merkleTreeProgram.programId,
        )[0],
      });
    }

    if (this.appParams) {
      this.params.accounts.verifierState = PublicKey.findProgramAddressSync(
        [signer.toBytes(), anchor.utils.bytes.utf8.encode("VERIFIER_STATE")],
        this.appParams.verifier.verifierProgram.programId,
      )[0];
    } else {
      this.params.accounts.verifierState = PublicKey.findProgramAddressSync(
        [signer.toBytes(), anchor.utils.bytes.utf8.encode("VERIFIER_STATE")],
        this.params.verifier.verifierProgram.programId,
      )[0];
    }

    this.params.accounts.tokenAuthority = PublicKey.findProgramAddressSync(
      [anchor.utils.bytes.utf8.encode("spl")],
      merkleTreeProgram.programId,
    )[0];
  }

  // TODO: check why this is called encr keypair but account class
  async checkBalances(account?: Account) {
    if (!this.publicInputs) {
      throw new Error("public inputs undefined");
    }

    if (!this.params) {
      throw new Error("params undefined");
    }
    const checkUndefined = (variables: Array<any>) => {
      variables.map((v) => {
        if (!v) {
          throw new Error(`${Object.keys(v)[0]} undefined`);
        }
      });
    };

    if (!this.params) {
      throw new Error("params undefined");
    }

    if (!this.params.accounts.senderFee) {
      throw new Error("params.accounts.senderFee undefined");
    }

    if (!this.params.accounts.recipientFee) {
      throw new Error("params.accounts.recipientFee undefined");
    }

    if (!this.params.accounts.recipient) {
      throw new Error("params.accounts.recipient undefined");
    }

    if (!this.params.accounts.recipient) {
      throw new Error("params.accounts.recipient undefined");
    }

    if (!this.senderFeeBalancePriorTx) {
      throw new Error("senderFeeBalancePriorTx undefined");
    }

    if (!this.feeAmount) {
      throw new Error("feeAmount undefined");
    }

    if (!this.feeAmount) {
      throw new Error("feeAmount undefined");
    }

    if (!this.merkleTreeProgram) {
      throw new Error("merkleTreeProgram undefined");
    }
    this.provider.solMerkleTree;

    if (!this.provider) {
      throw new Error("provider undefined");
    }

    if (!this.provider.solMerkleTree) {
      throw new Error("provider.solMerkleTree undefined");
    }

    if (!this.params.encryptedUtxos) {
      throw new Error("params.encryptedUtxos undefined");
    }

    if (!this.params.outputUtxos) {
      throw new Error("params.outputUtxos undefined");
    }

    if (!this.provider.provider) {
      throw new Error("params.outputUtxos undefined");
    }

    if (!this.params.leavesPdaPubkeys) {
      throw new Error("params.leavesPdaPubkeys undefined");
    }

    if (!this.params.leavesPdaPubkeys) {
      throw new Error("params.leavesPdaPubkeys undefined");
    }

    if (!this.params.relayer) {
      throw new Error("params.relayer undefined");
    }

    if (!this.params.accounts.sender) {
      throw new Error("params.accounts.sender undefined");
    }
    if (!this.params.nullifierPdaPubkeys) {
      throw new Error("params.nullifierPdaPubkeys undefined");
    }

    // Checking that nullifiers were inserted
    if (new BN(this.proofInput.publicAmount).toString() === "0") {
      this.is_token = false;
    } else {
      this.is_token = true;
    }

    for (var i = 0; i < this.params.nullifierPdaPubkeys?.length; i++) {
      var nullifierAccount =
        await this.provider.provider!.connection.getAccountInfo(
          this.params.nullifierPdaPubkeys[i].pubkey,
          {
            commitment: "confirmed",
          },
        );

      await checkRentExemption({
        account: nullifierAccount,
        connection: this.provider.provider!.connection,
      });
    }
    let leavesAccount;
    var leavesAccountData;
    // Checking that leaves were inserted
    for (var i = 0; i < this.params.leavesPdaPubkeys.length; i++) {
      leavesAccountData =
        await this.merkleTreeProgram.account.twoLeavesBytesPda.fetch(
          this.params.leavesPdaPubkeys[i].pubkey,
        );

      assert(
        leavesAccountData.nodeLeft.toString() ==
          this.publicInputs.leaves[i][0].reverse().toString(),
        "left leaf not inserted correctly",
      );
      assert(
        leavesAccountData.nodeRight.toString() ==
          this.publicInputs.leaves[i][1].reverse().toString(),
        "right leaf not inserted correctly",
      );
      assert(
        leavesAccountData.merkleTreePubkey.toBase58() ==
          this.provider.solMerkleTree.pubkey.toBase58(),
        "merkleTreePubkey not inserted correctly",
      );

      for (var j = 0; j < this.params.encryptedUtxos.length / 256; j++) {
        // console.log(j);

        if (
          leavesAccountData.encryptedUtxos.toString() !==
          this.params.encryptedUtxos.toString()
        ) {
          // console.log(j);
          // throw `encrypted utxo ${i} was not stored correctly`;
        }
        // console.log(
        //   `${leavesAccountData.encryptedUtxos} !== ${this.params.encryptedUtxos}`
        // );

        // assert(leavesAccountData.encryptedUtxos === this.encryptedUtxos, "encryptedUtxos not inserted correctly");
        // TODO: add for both utxos of leafpda
        let decryptedUtxo1 = Utxo.decrypt({
          poseidon: this.provider.poseidon,
          encBytes: this.params!.encryptedUtxos!,
          account: account ? account : this.params!.outputUtxos![0].account,
        });
        const utxoEqual = (utxo0: Utxo, utxo1: Utxo) => {
          assert.equal(
            utxo0.amounts[0].toString(),
            utxo1.amounts[0].toString(),
          );
          assert.equal(
            utxo0.amounts[1].toString(),
            utxo1.amounts[1].toString(),
          );
          assert.equal(utxo0.assets[0].toString(), utxo1.assets[0].toString());
          assert.equal(utxo0.assets[1].toString(), utxo1.assets[1].toString());
          assert.equal(
            utxo0.assetsCircuit[0].toString(),
            utxo1.assetsCircuit[0].toString(),
          );
          assert.equal(
            utxo0.assetsCircuit[1].toString(),
            utxo1.assetsCircuit[1].toString(),
          );
          assert.equal(
            utxo0.instructionType.toString(),
            utxo1.instructionType.toString(),
          );
          assert.equal(utxo0.poolType.toString(), utxo1.poolType.toString());
          assert.equal(
            utxo0.verifierAddress.toString(),
            utxo1.verifierAddress.toString(),
          );
          assert.equal(
            utxo0.verifierAddressCircuit.toString(),
            utxo1.verifierAddressCircuit.toString(),
          );
        };
        // console.log("decryptedUtxo ", decryptedUtxo1);
        // console.log("this.params.outputUtxos[0] ", this.params.outputUtxos[0]);
        if (decryptedUtxo1 !== null) {
          utxoEqual(decryptedUtxo1, this.params.outputUtxos[0]);
        } else {
          console.log("Could not decrypt any utxo probably a withdrawal.");
        }
      }
    }

    console.log(`mode ${this.action}, this.is_token ${this.is_token}`);

    try {
      const merkleTreeAfterUpdate =
        await this.merkleTreeProgram.account.merkleTree.fetch(MERKLE_TREE_KEY);
      console.log(
        "Number(merkleTreeAfterUpdate.nextQueuedIndex) ",
        Number(merkleTreeAfterUpdate.nextQueuedIndex),
      );
      leavesAccountData =
        await this.merkleTreeProgram.account.twoLeavesBytesPda.fetch(
          this.params.leavesPdaPubkeys[0].pubkey,
        );
      console.log(
        `${Number(leavesAccountData.leftLeafIndex)} + ${
          this.params.leavesPdaPubkeys.length * 2
        }`,
      );

      assert.equal(
        Number(merkleTreeAfterUpdate.nextQueuedIndex),
        Number(leavesAccountData.leftLeafIndex) +
          this.params.leavesPdaPubkeys.length * 2,
      );
    } catch (e) {
      console.log("preInsertedLeavesIndex: ", e);
    }
    var nrInstructions;
    if (this.appParams) {
      nrInstructions = this.appParams.verifier.instructions?.length;
    } else if (this.params) {
      nrInstructions = this.params.verifier.instructions?.length;
    } else {
      throw new Error("No params provided.");
    }
    console.log("nrInstructions ", nrInstructions);

    if (this.action == "DEPOSIT" && this.is_token == false) {
      var recipientFeeAccountBalance =
        await this.provider.provider.connection.getBalance(
          this.params.accounts.recipientFee,
        );
      console.log(
        "recipientFeeBalancePriorTx: ",
        this.recipientFeeBalancePriorTx,
      );

      var senderFeeAccountBalance =
        await this.provider.provider.connection.getBalance(
          this.params.relayer.accounts.relayerPubkey,
        );
      assert(
        recipientFeeAccountBalance ==
          Number(this.recipientFeeBalancePriorTx) + Number(this.feeAmount),
      );
      console.log(
        `${new BN(this.senderFeeBalancePriorTx)
          .sub(this.feeAmount)
          .sub(new BN(5000 * nrInstructions))
          .toString()} == ${senderFeeAccountBalance}`,
      );
      assert(
        new BN(this.senderFeeBalancePriorTx)
          .sub(this.feeAmount)
          .sub(new BN(5000 * nrInstructions))
          .toString() == senderFeeAccountBalance.toString(),
      );
    } else if (this.action == "DEPOSIT" && this.is_token == true) {
      console.log("DEPOSIT and token");

      var recipientAccount = await getAccount(
        this.provider.provider.connection,
        this.params.accounts.recipient,
      );
      var recipientFeeAccountBalance =
        await this.provider.provider.connection.getBalance(
          this.params.accounts.recipientFee,
        );

      // console.log(`Balance now ${senderAccount.amount} balance beginning ${senderAccountBalancePriorLastTx}`)
      // assert(senderAccount.lamports == (I64(senderAccountBalancePriorLastTx) - I64.readLE(this.extAmount, 0)).toString(), "amount not transferred correctly");

      console.log(
        `Balance now ${recipientAccount.amount} balance beginning ${this.recipientBalancePriorTx}`,
      );
      console.log(
        `Balance now ${recipientAccount.amount} balance beginning ${
          Number(this.recipientBalancePriorTx) + Number(this.publicAmount)
        }`,
      );
      assert(
        recipientAccount.amount.toString() ===
          (
            Number(this.recipientBalancePriorTx) + Number(this.publicAmount)
          ).toString(),
        "amount not transferred correctly",
      );
      console.log(
        `Blanace now ${recipientFeeAccountBalance} ${
          Number(this.recipientFeeBalancePriorTx) + Number(this.feeAmount)
        }`,
      );
      console.log("fee amount: ", this.feeAmount);
      console.log(
        "fee amount from inputs. ",
        new anchor.BN(this.publicInputs.feeAmount.slice(24, 32)).toString(),
      );
      console.log(
        "pub amount from inputs. ",
        new anchor.BN(this.publicInputs.publicAmount.slice(24, 32)).toString(),
      );

      var senderFeeAccountBalance =
        await this.provider.provider.connection.getBalance(
          this.params.accounts.senderFee,
        );

      assert(
        recipientFeeAccountBalance ==
          Number(this.recipientFeeBalancePriorTx) + Number(this.feeAmount),
      );
      console.log(
        `${new BN(this.senderFeeBalancePriorTx)
          .sub(this.feeAmount)
          .sub(new BN(5000 * nrInstructions))
          .toString()} == ${senderFeeAccountBalance}`,
      );
      assert(
        new BN(this.senderFeeBalancePriorTx)
          .sub(this.feeAmount)
          .sub(new BN(5000 * nrInstructions))
          .toString() == senderFeeAccountBalance.toString(),
      );
    } else if (this.action == "WITHDRAWAL" && this.is_token == false) {
      var relayerAccount = await this.provider.provider.connection.getBalance(
        this.params.relayer.accounts.relayerRecipient,
      );

      var recipientFeeAccount =
        await this.provider.provider.connection.getBalance(
          this.params.accounts.recipientFee,
        );

      // console.log("relayerAccount ", relayerAccount);
      // console.log("this.params.relayer.relayerFee: ", this.params.relayer.relayerFee);
      console.log(
        "relayerRecipientAccountBalancePriorLastTx ",
        this.relayerRecipientAccountBalancePriorLastTx,
      );
      console.log(
        `relayerFeeAccount ${new anchor.BN(relayerAccount)
          .sub(this.params.relayer.relayerFee)
          .toString()} == ${new anchor.BN(
          this.relayerRecipientAccountBalancePriorLastTx,
        )}`,
      );
      console.log("SWEN: rfa", recipientFeeAccount);
      console.log(
        `recipientFeeAccount ${new anchor.BN(recipientFeeAccount)
          .add(new anchor.BN(this.params.relayer.relayerFee.toString()))
          .toString()}  == ${new anchor.BN(this.recipientFeeBalancePriorTx)
          .sub(this.feeAmount?.sub(FIELD_SIZE).mod(FIELD_SIZE))
          .toString()}`,
      );

      assert.equal(
        new anchor.BN(recipientFeeAccount)
          .add(new anchor.BN(this.params.relayer.relayerFee.toString()))
          .toString(),
        new anchor.BN(this.recipientFeeBalancePriorTx)
          .sub(this.feeAmount?.sub(FIELD_SIZE).mod(FIELD_SIZE))
          .toString(),
      );
      // console.log(`this.params.relayer.relayerFee ${this.params.relayer.relayerFee} new anchor.BN(relayerAccount) ${new anchor.BN(relayerAccount)}`);
      assert.equal(
        new anchor.BN(relayerAccount)
          .sub(this.params.relayer.relayerFee)
          .toString(),
        this.relayerRecipientAccountBalancePriorLastTx?.toString(),
      );
    } else if (this.action == "WITHDRAWAL" && this.is_token == true) {
      var senderAccount = await getAccount(
        this.provider.provider.connection,
        this.params.accounts.sender,
      );

      var recipientAccount = await getAccount(
        this.provider.provider.connection,
        this.params.accounts.recipient,
      );

      // assert(senderAccount.amount == ((I64(Number(senderAccountBalancePriorLastTx)).add(I64.readLE(this.extAmount, 0))).sub(I64(relayerFee))).toString(), "amount not transferred correctly");
      console.log(
        "this.recipientBalancePriorTx ",
        this.recipientBalancePriorTx,
      );
      console.log("this.publicAmount ", this.publicAmount);
      console.log(
        "this.publicAmount ",
        this.publicAmount?.sub(FIELD_SIZE).mod(FIELD_SIZE),
      );

      console.log(
        `${recipientAccount.amount}, ${new anchor.BN(
          this.recipientBalancePriorTx,
        )
          .sub(this.publicAmount?.sub(FIELD_SIZE).mod(FIELD_SIZE))
          .toString()}`,
      );
      assert.equal(
        recipientAccount.amount.toString(),
        new anchor.BN(this.recipientBalancePriorTx)
          .sub(this.publicAmount?.sub(FIELD_SIZE).mod(FIELD_SIZE))
          .toString(),
        "amount not transferred correctly",
      );

      var relayerAccount = await this.provider.provider.connection.getBalance(
        this.params.relayer.accounts.relayerRecipient,
      );

      var recipientFeeAccount =
        await this.provider.provider.connection.getBalance(
          this.params.accounts.recipientFee,
        );

      // console.log("relayerAccount ", relayerAccount);
      // console.log("this.params.relayer.relayerFee: ", this.params.relayer.relayerFee);
      console.log(
        "relayerRecipientAccountBalancePriorLastTx ",
        this.relayerRecipientAccountBalancePriorLastTx,
      );
      console.log(
        `relayerFeeAccount ${new anchor.BN(relayerAccount)
          .sub(this.params.relayer.relayerFee)
          .toString()} == ${new anchor.BN(
          this.relayerRecipientAccountBalancePriorLastTx,
        )}`,
      );

      console.log(
        `recipientFeeAccount ${new anchor.BN(recipientFeeAccount)
          .add(new anchor.BN(this.params.relayer.relayerFee.toString()))
          .toString()}  == ${new anchor.BN(this.recipientFeeBalancePriorTx)
          .sub(this.feeAmount?.sub(FIELD_SIZE).mod(FIELD_SIZE))
          .toString()}`,
      );

      assert.equal(
        new anchor.BN(recipientFeeAccount)
          .add(new anchor.BN(this.params.relayer.relayerFee.toString()))
          .toString(),
        new anchor.BN(this.recipientFeeBalancePriorTx)
          .sub(this.feeAmount?.sub(FIELD_SIZE).mod(FIELD_SIZE))
          .toString(),
      );

      assert.equal(
        new anchor.BN(relayerAccount)
          .sub(this.params.relayer.relayerFee)
          // .add(new anchor.BN("5000"))
          .toString(),
        this.relayerRecipientAccountBalancePriorLastTx?.toString(),
      );
    } else {
      throw Error("mode not supplied");
    }
  }

  // TODO: use higher entropy rnds
  shuffleUtxos(utxos: Utxo[]) {
    if (this.shuffleEnabled) {
      console.log("shuffling utxos");
    } else {
      console.log("shuffle disabled");
      return;
    }
    let currentIndex: number = utxos.length;
    let randomIndex: number;

    // While there remain elements to shuffle...
    while (0 !== currentIndex) {
      // Pick a remaining element...
      randomIndex = Math.floor(Math.random() * currentIndex);
      currentIndex--;

      // And swap it with the current element.
      [utxos[currentIndex], utxos[randomIndex]] = [
        utxos[randomIndex],
        utxos[currentIndex],
      ];
    }

    return utxos;
  }

  // also converts lE to BE
  static async parseProofToBytesArray(data: any) {
    var mydata = JSON.parse(data.toString());

    for (var i in mydata) {
      if (i == "pi_a" || i == "pi_c") {
        for (var j in mydata[i]) {
          mydata[i][j] = Array.from(
            leInt2Buff(unstringifyBigInts(mydata[i][j]), 32),
          ).reverse();
        }
      } else if (i == "pi_b") {
        for (var j in mydata[i]) {
          for (var z in mydata[i][j]) {
            mydata[i][j][z] = Array.from(
              leInt2Buff(unstringifyBigInts(mydata[i][j][z]), 32),
            );
          }
        }
      }
    }
    return {
      proofA: [mydata.pi_a[0], mydata.pi_a[1]].flat(),
      proofB: [
        mydata.pi_b[0].flat().reverse(),
        mydata.pi_b[1].flat().reverse(),
      ].flat(),
      proofC: [mydata.pi_c[0], mydata.pi_c[1]].flat(),
    };
  }
}<|MERGE_RESOLUTION|>--- conflicted
+++ resolved
@@ -24,13 +24,8 @@
   Relayer,
 } from "./index";
 import { IDL_MERKLE_TREE_PROGRAM } from "./idls/index";
-<<<<<<< HEAD
 import { readFileSync } from "fs";
 import { Provider } from "./wallet";
-=======
-import { Provider as LightProvider } from "./wallet";
-const anchor = require("@coral-xyz/anchor");
->>>>>>> 220d4346
 const snarkjs = require("snarkjs");
 const nacl = require("tweetnacl");
 var ffjavascript = require("ffjavascript");
@@ -462,7 +457,6 @@
     } else {
       // console.log("this.proofInput ", inputs);
 
-<<<<<<< HEAD
       try {
         const completePathWtns = firstPath + "/" + verifier.wtnsGenPath;
         const completePathZkey = firstPath + "/" + verifier.zkeyPath;
@@ -505,48 +499,6 @@
       } catch (error) {
         console.error("error while generating and validating proof");
         throw error;
-=======
-      const completePathWtns = firstPath + "/" + verifier.wtnsGenPath;
-      const completePathZkey = firstPath + "/" + verifier.zkeyPath;
-
-      const { proof, publicSignals } = await snarkjs.groth16.fullProve(
-        stringifyBigInts(inputs),
-        completePathWtns,
-        completePathZkey,
-      );
-
-      console.timeEnd("Proof generation");
-
-      const vKey = await snarkjs.zKey.exportVerificationKey(completePathZkey);
-      const res = await snarkjs.groth16.verify(vKey, publicSignals, proof);
-      if (res === true) {
-        console.log("Verification OK");
-      } else {
-        console.log("Invalid proof");
-        throw new Error("Invalid Proof");
-      }
-
-      // const curve = await  ffjavascript.getCurveFromName(vKey.curve);
-      // let neg_proof_a = curve.G1.neg(curve.G1.fromObject(proof.pi_a))
-      // proof.pi_a = [
-      //   ffjavascript.utils.stringifyBigInts(neg_proof_a.slice(0,32)).toString(),
-      //     ffjavascript.utils.stringifyBigInts(neg_proof_a.slice(32,64)).toString(),
-      //       '1'
-      // ];
-      const proofJson = JSON.stringify(proof, null, 1);
-      const publicInputsJson = JSON.stringify(publicSignals, null, 1);
-
-      var publicInputsBytesJson = JSON.parse(publicInputsJson.toString());
-      var publicInputsBytes = new Array<Array<number>>();
-      for (var i in publicInputsBytesJson) {
-        let ref: Array<number> = Array.from([
-          ...leInt2Buff(unstringifyBigInts(publicInputsBytesJson[i]), 32),
-        ]).reverse();
-        publicInputsBytes.push(ref);
-        // TODO: replace ref, error is that le and be do not seem to be consistent
-        // new BN(publicInputsBytesJson[i], "le").toArray("be",32)
-        // assert.equal(ref.toString(), publicInputsBytes[publicInputsBytes.length -1].toString());
->>>>>>> 220d4346
       }
     }
   }
