--- conflicted
+++ resolved
@@ -696,10 +696,6 @@
       const response = await axios.post(
         "http://localhost:3331/updatemerkletree",
       );
-<<<<<<< HEAD
-=======
-      console.log({ response });
->>>>>>> 1fc3dde0
     }
   }
 
@@ -806,7 +802,6 @@
       const response = await axios.post(
         "http://localhost:3331/updatemerkletree",
       );
-      console.log({ response });
     }
   }
 
