import { AnchorProvider, setProvider } from "@coral-xyz/anchor";
import { SolMerkleTree } from "../merkleTree";
import {
  PublicKey,
  Keypair as SolanaKeypair,
  Connection,
  ConfirmOptions,
} from "@solana/web3.js";
import { ADMIN_AUTH_KEYPAIR, initLookUpTableFromFile } from "../test-utils";
import { MERKLE_TREE_HEIGHT, MERKLE_TREE_KEY } from "../constants";
import { MerkleTree } from "../merkleTree/merkleTree";
import { ProviderError, ProviderErrorCode } from "../errors";
const axios = require("axios");
const circomlibjs = require("circomlibjs");

/**
 * use: signMessage, signTransaction, sendAndConfirmTransaction, publicKey from the useWallet() hook in solana/wallet-adapter and {connection} from useConnection()
 */
export type BrowserWallet = {
  signMessage: (message: Uint8Array) => Promise<Uint8Array>;
  signTransaction: (transaction: any) => Promise<any>;
  sendAndConfirmTransaction: (transaction: any) => Promise<any>;
  publicKey: PublicKey;
};

/**
 * Provides: wallets, connection, latest SolMerkleTree, LookupTable, confirmConfig, poseidon
 */
// TODO: add relayer here; default deriv, if passed in can choose custom relayer.
export class Provider {
  connection?: Connection;
  browserWallet?: BrowserWallet;
  nodeWallet?: SolanaKeypair;
  confirmConfig: ConfirmOptions;
  poseidon: any;
  lookUpTable?: PublicKey;
  solMerkleTree?: SolMerkleTree;
  provider?: AnchorProvider | { connection: Connection }; // temp -?
  url?: string;
  // TODO: refactor by streamlining everything towards using connection and not anchor provider
  // - get rid of url
  /**
   * Init either with nodeWallet or browserWallet. Feepayer is the provided wallet
   * Optionally provide confirmConfig, Default = 'confirmed'.
   */
  constructor({
    nodeWallet,
    browserWallet,
    confirmConfig,
    connection,
    url = "http://127.0.0.1:8899",
  }: {
    nodeWallet?: SolanaKeypair;
    browserWallet?: BrowserWallet;
    confirmConfig?: ConfirmOptions;
    connection?: Connection;
    url?: string;
  }) {
    if (nodeWallet && browserWallet)
      throw new ProviderError(
        ProviderErrorCode.NODE_WALLET_AND_BROWSER_WALLET_DEFINED,
        "constructor",
        "Both node and browser environments provided chose one.",
      );
    if (!nodeWallet && !browserWallet)
      throw new ProviderError(
        ProviderErrorCode.NODE_WALLET_AND_BROWSER_WALLET_UNDEFINED,
        "constructor",
        "No wallet provided.",
      );
    if (browserWallet && !connection)
      throw new ProviderError(
        ProviderErrorCode.CONNECTION_UNDEFINED,
        "constructor",
        "No connection provided with browser wallet.",
      );
    if (nodeWallet && connection)
      throw new ProviderError(
        ProviderErrorCode.CONNECTION_DEFINED,
        "constructor",
        "Connection provided in node environment. Provide a url instead",
      );

    this.confirmConfig = confirmConfig || { commitment: "confirmed" };

    if (nodeWallet) {
      this.nodeWallet = nodeWallet;
      // TODO: check if we can remove this.url!
      this.url = url;
      // TODO: check if we can remove this.provider!
      if (url !== "mock") {
        setProvider(AnchorProvider.env());
        this.provider = AnchorProvider.local(url, confirmConfig);
      }
    }
    if (browserWallet) {
      //@ts-ignore
      this.connection = connection;
      this.provider = { connection: connection! };
      this.browserWallet = browserWallet;
    }
  }

  static async loadMock() {
    let mockProvider = new Provider({
      nodeWallet: ADMIN_AUTH_KEYPAIR,
      url: "mock",
    });
    await mockProvider.loadPoseidon();
    mockProvider.lookUpTable = SolanaKeypair.generate().publicKey;
    mockProvider.solMerkleTree = new SolMerkleTree({
      poseidon: mockProvider.poseidon,
      pubkey: MERKLE_TREE_KEY,
    });

    return mockProvider;
  }

  private async fetchLookupTable() {
    try {
      if (this.browserWallet) {
        const response = await axios.get("http://localhost:3331/lookuptable");
        this.lookUpTable = new PublicKey(response.data.data);
        return;
      }
      if (!this.provider) throw new Error("No provider set.");
      // TODO: remove this should not exist
      this.lookUpTable = await initLookUpTableFromFile(this.provider);
    } catch (err) {
      console.error(err);
      throw err;
    }
  }

  private async fetchMerkleTree(merkleTreePubkey: PublicKey) {
    try {
      if (this.browserWallet) {
        const response = await axios.get("http://localhost:3331/merkletree");

        const fetchedMerkleTree: MerkleTree = response.data.data.merkleTree;

        const pubkey = new PublicKey(response.data.data.pubkey);

        const merkleTree = new MerkleTree(
          MERKLE_TREE_HEIGHT,
          this.poseidon,
          fetchedMerkleTree._layers[0],
        );

        this.solMerkleTree = { ...response.data.data, merkleTree, pubkey };
      }

      const merkletreeIsInited = await this.provider!.connection.getAccountInfo(
<<<<<<< HEAD
        MERKLE_TREE_KEY,
        "confirmed",
=======
        merkleTreePubkey,
>>>>>>> 3c754215
      );
      if (!merkletreeIsInited) {
        throw new ProviderError(
          ProviderErrorCode.MERKLE_TREE_NOT_INITIALIZED,
          "fetchMerkleTree",
          `Merkle tree is not initialized if on local host run test utils setUpMerkleTree before initin the provider, on other networks check your merkle tree pubkey ${merkleTreePubkey}`,
        );
      }

      const mt = await SolMerkleTree.build({
        pubkey: merkleTreePubkey,
        poseidon: this.poseidon,
        provider: this.provider,
      });

      console.log("✔️ building merkletree done");
      this.solMerkleTree = mt;
    } catch (err) {
      console.error(err);
      throw err;
    }
  }

  private async loadPoseidon() {
    const poseidon = await circomlibjs.buildPoseidonOpt();
    this.poseidon = poseidon;
  }
  async latestMerkleTree() {
    await this.fetchMerkleTree(MERKLE_TREE_KEY);
  }
  // TODO: add loadEddsa

  /**
   * Only use this if you use the WalletAdapter, e.g. in the browser. If you use a local keypair, use getNodeProvider().
   * @param walletContext get from useWallet() hook
   * @param confirmConfig optional, default = 'confirmed'
   * @param connection get from useConnection() hook
   */
  static async browser(
    browserWallet: BrowserWallet,
    connection: Connection,
    confirmConfig?: ConfirmOptions,
  ): Promise<Provider> {
    if (!browserWallet) {
      throw new ProviderError(ProviderErrorCode.KEYPAIR_UNDEFINED, "browser");
    }
    if (!connection) {
      throw new ProviderError(
        ProviderErrorCode.CONNECTION_UNDEFINED,
        "browser",
      );
    }

    const provider = new Provider({
      browserWallet,
      confirmConfig,
      connection,
    });
    await provider.loadPoseidon();
    await provider.fetchLookupTable();
    await provider.fetchMerkleTree(MERKLE_TREE_KEY);
    return provider;
  }

  /**
   * Only use this if you have access to a local keypair. If you use WalletAdapter, e.g. in a browser, use getProvider() instead.
   * @param keypair - user's keypair to sign transactions
   * @param confirmConfig optional, default = 'confirmed'
   * @param url full-node rpc endpoint to instantiate a Connection
   */
  static async native(
    keypair: SolanaKeypair,
    url?: string,
    confirmConfig?: ConfirmOptions,
  ): Promise<Provider> {
    if (!keypair) {
      throw new ProviderError(ProviderErrorCode.KEYPAIR_UNDEFINED, "native");
    }

    const provider = new Provider({
      nodeWallet: keypair,
      confirmConfig,
      url,
    });
    await provider.loadPoseidon();
    await provider.fetchLookupTable();
    await provider.fetchMerkleTree(MERKLE_TREE_KEY);
    return provider;
  }
}<|MERGE_RESOLUTION|>--- conflicted
+++ resolved
@@ -151,12 +151,8 @@
       }
 
       const merkletreeIsInited = await this.provider!.connection.getAccountInfo(
-<<<<<<< HEAD
-        MERKLE_TREE_KEY,
+        merkleTreePubkey,
         "confirmed",
-=======
-        merkleTreePubkey,
->>>>>>> 3c754215
       );
       if (!merkletreeIsInited) {
         throw new ProviderError(
