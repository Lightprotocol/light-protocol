--- conflicted
+++ resolved
@@ -1,11 +1,4 @@
-<<<<<<< HEAD
-cd light-sdk-ts && npm run build & sleep 5 && kill $! && cd - &&
-cd light-circuits && rm -r node_modules && npm i && cd - &&
-cd light-system-programs && rm -r node_modules && yarn && cd - &&
-cd mock-app-verifier && rm -r node_modules && yarn && cd -;
-=======
 cd light-sdk-ts && yarn run build & sleep 5 && kill $! && cd ..;
 cd light-circuits && rm -rf ./node_modules && yarn && cd -;
 cd light-system-programs && rm -rf ./node_modules && yarn && cd -;
-cd mock-app-verifier && rm -rf ./node_modules && yarn && cd -;
->>>>>>> 7349e393
+cd mock-app-verifier && rm -rf ./node_modules && yarn && cd -;